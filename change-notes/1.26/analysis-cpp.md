# Improvements to C/C++ analysis

The following changes in version 1.26 affect C/C++ analysis in all applications.

## General improvements

## New queries

| **Query**                   | **Tags**  | **Purpose**                                                        |
|-----------------------------|-----------|--------------------------------------------------------------------|

## Changes to existing queries

| **Query**                  | **Expected impact**    | **Change**                                                       |
|----------------------------|------------------------|------------------------------------------------------------------|
| Inconsistent direction of for loop (`cpp/inconsistent-loop-direction`) | Fewer false positive results | The query now accounts for intentional wrapping of an unsigned loop counter. |
| Overflow in uncontrolled allocation size (`cpp/uncontrolled-allocation-size`) | | The precision of this query has been decreased from "high" to "medium". As a result, the query is still run but results are no longer displayed on LGTM by default. |
| Comparison result is always the same (`cpp/constant-comparison`) | More correct results | Bounds on expressions involving multiplication can now be determined in more cases. |

## Changes to libraries

<<<<<<< HEAD
* The models library now models some taint flows through `std::array`, `std::vector`, `std::deque`, `std::list` and `std::forward_list`.
* The models library now models more taint flows through `std::string`.
=======
* The models library now models many more taint flows through `std::string`.
>>>>>>> 2a8ff878
* The `SimpleRangeAnalysis` library now supports multiplications of the form
  `e1 * e2` and `x *= e2` when `e1` and `e2` are unsigned or constant.<|MERGE_RESOLUTION|>--- conflicted
+++ resolved
@@ -19,11 +19,7 @@
 
 ## Changes to libraries
 
-<<<<<<< HEAD
 * The models library now models some taint flows through `std::array`, `std::vector`, `std::deque`, `std::list` and `std::forward_list`.
-* The models library now models more taint flows through `std::string`.
-=======
 * The models library now models many more taint flows through `std::string`.
->>>>>>> 2a8ff878
 * The `SimpleRangeAnalysis` library now supports multiplications of the form
   `e1 * e2` and `x *= e2` when `e1` and `e2` are unsigned or constant.