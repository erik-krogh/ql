# Improvements to C/C++ analysis

The following changes in version 1.26 affect C/C++ analysis in all applications.

## General improvements

## New queries

| **Query**                   | **Tags**  | **Purpose**                                                        |
|-----------------------------|-----------|--------------------------------------------------------------------|

## Changes to existing queries

| **Query**                  | **Expected impact**    | **Change**                                                       |
|----------------------------|------------------------|------------------------------------------------------------------|
| Inconsistent direction of for loop (`cpp/inconsistent-loop-direction`) | Fewer false positive results | The query now accounts for intentional wrapping of an unsigned loop counter. |
<<<<<<< HEAD
| Overflow in uncontrolled allocation size (`cpp/uncontrolled-allocation-size`) | | The precision of this query has been decreased from "high" to "medium". As a result, the query is still run but results are no longer displayed on LGTM by default. |
=======
| Comparison result is always the same (`cpp/constant-comparison`) | More correct results | Bounds on expressions involving multiplication can now be determined in more cases. |
>>>>>>> 9decb47b

## Changes to libraries

* The models library now models more taint flows through `std::string`.
* The `SimpleRangeAnalysis` library now supports multiplications of the form
  `e1 * e2` when `e1` and `e2` are unsigned.<|MERGE_RESOLUTION|>--- conflicted
+++ resolved
@@ -14,11 +14,8 @@
 | **Query**                  | **Expected impact**    | **Change**                                                       |
 |----------------------------|------------------------|------------------------------------------------------------------|
 | Inconsistent direction of for loop (`cpp/inconsistent-loop-direction`) | Fewer false positive results | The query now accounts for intentional wrapping of an unsigned loop counter. |
-<<<<<<< HEAD
 | Overflow in uncontrolled allocation size (`cpp/uncontrolled-allocation-size`) | | The precision of this query has been decreased from "high" to "medium". As a result, the query is still run but results are no longer displayed on LGTM by default. |
-=======
 | Comparison result is always the same (`cpp/constant-comparison`) | More correct results | Bounds on expressions involving multiplication can now be determined in more cases. |
->>>>>>> 9decb47b
 
 ## Changes to libraries
 
