private import python
private import DataFlowPublic
import semmle.python.SpecialMethods
private import semmle.python.essa.SsaCompute

//--------
// Data flow graph
//--------
//--------
// Nodes
//--------
predicate isExpressionNode(ControlFlowNode node) { node.getNode() instanceof Expr }

/** A control flow node which is also a dataflow node */
class DataFlowCfgNode extends ControlFlowNode {
  DataFlowCfgNode() { isExpressionNode(this) }
}

/** A data flow node for which we should synthesise an associated pre-update node. */
abstract class NeedsSyntheticPreUpdateNode extends Node {
  abstract string label();
}

class SyntheticPreUpdateNode extends Node, TSyntheticPreUpdateNode {
  NeedsSyntheticPreUpdateNode post;

  SyntheticPreUpdateNode() { this = TSyntheticPreUpdateNode(post) }

  /** Gets the node for which this is a synthetic pre-update node. */
  Node getPostUpdateNode() { result = post }

  override string toString() { result = "[pre " + post.label() + "] " + post.toString() }

  override Scope getScope() { result = post.getScope() }

  override Location getLocation() { result = post.getLocation() }
}

/** A data flow node for which we should synthesise an associated post-update node. */
abstract class NeedsSyntheticPostUpdateNode extends Node {
  abstract string label();
}

/** An argument might have its value changed as a result of a call. */
class ArgumentPreUpdateNode extends NeedsSyntheticPostUpdateNode, ArgumentNode {
  // Certain arguments, such as implicit self arguments are already post-update nodes
  // and should not have an extra node synthesised.
  ArgumentPreUpdateNode() { this.isNotPostUpdate() }

  override string label() { result = "arg" }
}

/** An object might have its value changed after a store. */
class StorePreUpdateNode extends NeedsSyntheticPostUpdateNode, CfgNode {
  StorePreUpdateNode() {
    exists(Attribute a |
      node = a.getObject().getAFlowNode() and
      a.getCtx() instanceof Store
    )
  }

  override string label() { result = "store" }
}

/** A node marking the state change of an object after a read. */
class ReadPreUpdateNode extends NeedsSyntheticPostUpdateNode, CfgNode {
  ReadPreUpdateNode() {
    exists(Attribute a |
      node = a.getObject().getAFlowNode() and
      a.getCtx() instanceof Load
    )
  }

  override string label() { result = "read" }
}

/**
 * A node associated with an object after an operation that might have
 * changed its state.
 *
 * This can be either the argument to a callable after the callable returns
 * (which might have mutated the argument), or the qualifier of a field after
 * an update to the field.
 *
 * Nodes corresponding to AST elements, for example `ExprNode`s, usually refer
 * to the value before the update with the exception of `ObjectCreationNode`s,
 * which represents the value after the constructor has run.
 */
abstract class PostUpdateNode extends Node {
  /** Gets the node before the state update. */
  abstract Node getPreUpdateNode();
}

class SyntheticPostUpdateNode extends PostUpdateNode, TSyntheticPostUpdateNode {
  NeedsSyntheticPostUpdateNode pre;

  SyntheticPostUpdateNode() { this = TSyntheticPostUpdateNode(pre) }

  override Node getPreUpdateNode() { result = pre }

  override string toString() { result = "[post " + pre.label() + "] " + pre.toString() }

  override Scope getScope() { result = pre.getScope() }

  override Location getLocation() { result = pre.getLocation() }
}

class ObjectCreationNode extends PostUpdateNode, NeedsSyntheticPreUpdateNode, CfgNode {
  ObjectCreationNode() { node.(CallNode) = any(ClassValue c).getACall() }

  override Node getPreUpdateNode() { result.(SyntheticPreUpdateNode).getPostUpdateNode() = this }

  override string label() { result = "objCreate" }
}

class DataFlowExpr = Expr;

/**
 * Flow between ESSA variables.
 * This includes both local and global variables.
 * Flow comes from definitions, uses and refinements.
 */
// TODO: Consider constraining `nodeFrom` and `nodeTo` to be in the same scope.
module EssaFlow {
  predicate essaFlowStep(Node nodeFrom, Node nodeTo) {
    // Definition
    //   `x = f(42)`
    //   nodeFrom is `f(42)`, cfg node
    //   nodeTo is `x`, essa var
    nodeFrom.(CfgNode).getNode() =
      nodeTo.(EssaNode).getVar().getDefinition().(AssignmentDefinition).getValue()
    or
    // With definition
    //   `with f(42) as x:`
    //   nodeFrom is `f(42)`, cfg node
    //   nodeTo is `x`, essa var
    exists(With with, ControlFlowNode contextManager, ControlFlowNode var |
      nodeFrom.(CfgNode).getNode() = contextManager and
      nodeTo.(EssaNode).getVar().getDefinition().(WithDefinition).getDefiningNode() = var and
      // see `with_flow` in `python/ql/src/semmle/python/dataflow/Implementation.qll`
      with.getContextExpr() = contextManager.getNode() and
      with.getOptionalVars() = var.getNode() and
      contextManager.strictlyDominates(var)
    )
    or
    // First use after definition
    //   `y = 42`
    //   `x = f(y)`
    //   nodeFrom is `y` on first line, essa var
    //   nodeTo is `y` on second line, cfg node
    defToFirstUse(nodeFrom.asVar(), nodeTo.asCfgNode())
    or
    // Next use after use
    //   `x = f(y)`
    //   `z = y + 1`
    //   nodeFrom is 'y' on first line, cfg node
    //   nodeTo is `y` on second line, cfg node
    useToNextUse(nodeFrom.asCfgNode(), nodeTo.asCfgNode())
    or
    // Refinements
    exists(EssaEdgeRefinement r |
      nodeTo.(EssaNode).getVar() = r.getVariable() and
      nodeFrom.(EssaNode).getVar() = r.getInput()
    )
    or
    exists(EssaNodeRefinement r |
      nodeTo.(EssaNode).getVar() = r.getVariable() and
      nodeFrom.(EssaNode).getVar() = r.getInput()
    )
    or
    exists(PhiFunction p |
      nodeTo.(EssaNode).getVar() = p.getVariable() and
      nodeFrom.(EssaNode).getVar() = p.getAnInput()
    )
  }

  predicate useToNextUse(NameNode nodeFrom, NameNode nodeTo) {
    AdjacentUses::adjacentUseUse(nodeFrom, nodeTo)
  }

  predicate defToFirstUse(EssaVariable var, NameNode nodeTo) {
    AdjacentUses::firstUse(var.getDefinition(), nodeTo)
  }
}

//--------
// Local flow
//--------
/**
 * This is the local flow predicate that is used as a building block in global
 * data flow. It is a strict subset of the `localFlowStep` predicate, as it
 * excludes SSA flow through instance fields.
 */
predicate simpleLocalFlowStep(Node nodeFrom, Node nodeTo) {
  // If there is ESSA-flow out of a node `node`, we want flow
  // both out of `node` and any post-update node of `node`.
  exists(Node node |
    EssaFlow::essaFlowStep(node, nodeTo) and
    nodeFrom = update(node) and
    (
      not node instanceof EssaNode or
      not nodeTo instanceof EssaNode or
      localEssaStep(node, nodeTo)
    )
  )
}

/**
 * Holds if there is an Essa flow step from `nodeFrom` to `nodeTo` that does not switch between
 * local and global SSA variables.
 */
private predicate localEssaStep(EssaNode nodeFrom, EssaNode nodeTo) {
  EssaFlow::essaFlowStep(nodeFrom, nodeTo) and
  (
    nodeFrom.getVar() instanceof GlobalSsaVariable and
    nodeTo.getVar() instanceof GlobalSsaVariable
    or
    not nodeFrom.getVar() instanceof GlobalSsaVariable and
    not nodeTo.getVar() instanceof GlobalSsaVariable
  )
}

/**
 * Holds if `result` is either `node`, or the post-update node for `node`.
 */
private Node update(Node node) {
  exists(PostUpdateNode pun |
    node = pun.getPreUpdateNode() and
    result = pun
  )
  or
  result = node
}

// TODO: Make modules for these headings
//--------
// Global flow
//--------
/**
 * A DataFlowCallable is any callable value.
 */
<<<<<<< HEAD
class DataFlowCallable = CallableValue;
=======
newtype TDataFlowCallable =
  TCallableValue(CallableValue callable) or
  TClassValue(ClassValue c) or
  TModule(Module m)

/** Represents a callable */
abstract class DataFlowCallable extends TDataFlowCallable {
  /** Gets a textual representation of this element. */
  abstract string toString();

  /** Gets a call to this callable. */
  abstract CallNode getACall();

  /** Gets the scope of this callable */
  abstract Scope getScope();

  /** Gets the specified parameter of this callable */
  abstract NameNode getParameter(int n);

  /** Gets the name of this callable. */
  abstract string getName();
}

class DataFlowCallableValue extends DataFlowCallable, TCallableValue {
  CallableValue callable;

  DataFlowCallableValue() { this = TCallableValue(callable) }

  override string toString() { result = callable.toString() }

  override CallNode getACall() { result = callable.getACall() }

  override Scope getScope() { result = callable.getScope() }

  override NameNode getParameter(int n) { result = callable.getParameter(n) }

  override string getName() { result = callable.getName() }
}

class DataFlowClassValue extends DataFlowCallable, TClassValue {
  ClassValue c;

  DataFlowClassValue() { this = TClassValue(c) }

  override string toString() { result = c.toString() }

  override CallNode getACall() { result = c.getACall() }

  override Scope getScope() { result = c.getScope() }

  override NameNode getParameter(int n) {
    result.getNode() = c.getScope().getInitMethod().getArg(n + 1).asName()
  }

  override string getName() { result = c.getName() }
}
>>>>>>> 5cbf498a

/** A class representing the scope in which a `ModuleVariableNode` appears. */
class DataFlowModuleScope extends DataFlowCallable, TModule {
  Module mod;

  DataFlowModuleScope() { this = TModule(mod) }

  override string toString() { result = mod.toString() }

  override CallNode getACall() { none() }

  override Scope getScope() { result = mod }

  override NameNode getParameter(int n) { none() }

  override string getName() { result = mod.getName() }
}

newtype TDataFlowCall =
  TCallNode(CallNode call) { call = any(CallableValue c).getACall() } or
  TClassCall(CallNode call) { call = any(ClassValue c).getACall() } or
  TSpecialCall(SpecialMethodCallNode special)

abstract class DataFlowCall extends TDataFlowCall {
  /** Gets a textual representation of this element. */
  abstract string toString();

  /** Get the callable to which this call goes. */
  abstract DataFlowCallable getCallable();

  /** Get the specified argument to this call. */
  abstract Node getArg(int n);

  /** Get the control flow node representing this call. */
  abstract ControlFlowNode getNode();

  /** Gets the enclosing callable of this call. */
  abstract DataFlowCallable getEnclosingCallable();
}

/** Represents a call to a callable. */
class CallNodeCall extends DataFlowCall, TCallNode {
  CallNode call;
  DataFlowCallable callable;

  CallNodeCall() {
    this = TCallNode(call) and
    call = callable.getACall()
  }

  override string toString() { result = call.toString() }

  override Node getArg(int n) { result = TCfgNode(call.getArg(n)) }

  override ControlFlowNode getNode() { result = call }

  override DataFlowCallable getCallable() { result = callable }

  override DataFlowCallable getEnclosingCallable() { result.getScope() = call.getNode().getScope() }
}

/** Represents a call to a class. */
class ClassCall extends DataFlowCall, TClassCall {
  CallNode call;
  ClassValue c;

  ClassCall() {
    this = TClassCall(call) and
    call = c.getACall()
  }

  override string toString() { result = call.toString() }

  override Node getArg(int n) {
    n > 0 and result = TCfgNode(call.getArg(n - 1))
    or
    n = 0 and result = TSyntheticPreUpdateNode(TCfgNode(call))
  }

  override ControlFlowNode getNode() { result = call }

  override DataFlowCallable getCallable() {
    exists(CallableValue callable |
      result = callable and
      c.getScope().getInitMethod() = callable.getScope()
    )
  }

  override DataFlowCallable getEnclosingCallable() { result.getScope() = call.getNode().getScope() }
}

/** Represents a call to a special method. */
class SpecialCall extends DataFlowCall, TSpecialCall {
  SpecialMethodCallNode special;

  SpecialCall() { this = TSpecialCall(special) }

  override string toString() { result = special.toString() }

  override Node getArg(int n) { result = TCfgNode(special.(SpecialMethod::Potential).getArg(n)) }

  override ControlFlowNode getNode() { result = special }

  override DataFlowCallable getCallable() { result = special.getResolvedSpecialMethod() }

  override DataFlowCallable getEnclosingCallable() {
    result.getScope() = special.getNode().getScope()
  }
}

/** A data flow node that represents a call argument. */
class ArgumentNode extends Node {
  ArgumentNode() { this = any(DataFlowCall c).getArg(_) }

  /** Holds if this argument occurs at the given position in the given call. */
  predicate argumentOf(DataFlowCall call, int pos) { this = call.getArg(pos) }

  /** Gets the call in which this node is an argument. */
  final DataFlowCall getCall() { this.argumentOf(result, _) }

  predicate isNotPostUpdate() {
    // Avoid argument 0 of class calls as those have non-synthetic post-update nodes.
    exists(CallNodeCall c | this = c.getArg(_))
    or
    exists(ClassCall c, int n | n > 0 | this = c.getArg(n))
    or
    exists(SpecialCall c | this = c.getArg(_))
  }
}

/** Gets a viable run-time target for the call `call`. */
DataFlowCallable viableCallable(DataFlowCall call) { result = call.getCallable() }

private newtype TReturnKind = TNormalReturnKind()

/**
 * A return kind. A return kind describes how a value can be returned
 * from a callable. For Python, this is simply a method return.
 */
class ReturnKind extends TReturnKind {
  /** Gets a textual representation of this element. */
  string toString() { result = "return" }
}

/** A data flow node that represents a value returned by a callable. */
class ReturnNode extends CfgNode {
  Return ret;

  // See `TaintTrackingImplementation::returnFlowStep`
  ReturnNode() { node = ret.getValue().getAFlowNode() }

  /** Gets the kind of this return node. */
  ReturnKind getKind() { any() }

  override DataFlowCallable getEnclosingCallable() {
    result.getScope().getAStmt() = ret // TODO: check nested function definitions
  }
}

/** A data flow node that represents the output of a call. */
class OutNode extends CfgNode {
  OutNode() { node instanceof CallNode }
}

/**
 * Gets a node that can read the value returned from `call` with return kind
 * `kind`.
 */
OutNode getAnOutNode(DataFlowCall call, ReturnKind kind) {
  call.getNode() = result.getNode() and
  kind = TNormalReturnKind()
}

//--------
// Type pruning
//--------
newtype TDataFlowType = TAnyFlow()

class DataFlowType extends TDataFlowType {
  /** Gets a textual representation of this element. */
  string toString() { result = "DataFlowType" }
}

/** A node that performs a type cast. */
class CastNode extends CfgNode {
  CastNode() { none() }
}

/**
 * Holds if `t1` and `t2` are compatible, that is, whether data can flow from
 * a node of type `t1` to a node of type `t2`.
 */
pragma[inline]
predicate compatibleTypes(DataFlowType t1, DataFlowType t2) { any() }

/**
 * Gets the type of `node`.
 */
DataFlowType getNodeType(Node node) { result = TAnyFlow() }

/** Gets a string representation of a type returned by `getErasedRepr`. */
string ppReprType(DataFlowType t) { none() }

//--------
// Extra flow
//--------
/**
 * Holds if `pred` can flow to `succ`, by jumping from one callable to
 * another. Additional steps specified by the configuration are *not*
 * taken into account.
 */
predicate jumpStep(Node nodeFrom, Node nodeTo) {
  // Module variable read
  nodeFrom.(ModuleVariableNode).getARead() = nodeTo
  or
  // Module variable write
  nodeFrom = nodeTo.(ModuleVariableNode).getAWrite()
}

//--------
// Field flow
//--------
/**
 * Holds if data can flow from `nodeFrom` to `nodeTo` via an assignment to
 * content `c`.
 */
predicate storeStep(Node nodeFrom, Content c, Node nodeTo) {
  listStoreStep(nodeFrom, c, nodeTo)
  or
  setStoreStep(nodeFrom, c, nodeTo)
  or
  tupleStoreStep(nodeFrom, c, nodeTo)
  or
  dictStoreStep(nodeFrom, c, nodeTo)
  or
  comprehensionStoreStep(nodeFrom, c, nodeTo)
  or
  attributeStoreStep(nodeFrom, c, nodeTo)
}

/** Data flows from an element of a list to the list. */
predicate listStoreStep(CfgNode nodeFrom, ListElementContent c, CfgNode nodeTo) {
  // List
  //   `[..., 42, ...]`
  //   nodeFrom is `42`, cfg node
  //   nodeTo is the list, `[..., 42, ...]`, cfg node
  //   c denotes element of list
  nodeTo.getNode().(ListNode).getAnElement() = nodeFrom.getNode()
}

/** Data flows from an element of a set to the set. */
predicate setStoreStep(CfgNode nodeFrom, ListElementContent c, CfgNode nodeTo) {
  // Set
  //   `{..., 42, ...}`
  //   nodeFrom is `42`, cfg node
  //   nodeTo is the set, `{..., 42, ...}`, cfg node
  //   c denotes element of list
  nodeTo.getNode().(SetNode).getAnElement() = nodeFrom.getNode()
}

/** Data flows from an element of a tuple to the tuple at a specific index. */
predicate tupleStoreStep(CfgNode nodeFrom, TupleElementContent c, CfgNode nodeTo) {
  // Tuple
  //   `(..., 42, ...)`
  //   nodeFrom is `42`, cfg node
  //   nodeTo is the tuple, `(..., 42, ...)`, cfg node
  //   c denotes element of tuple and index of nodeFrom
  exists(int n |
    nodeTo.getNode().(TupleNode).getElement(n) = nodeFrom.getNode() and
    c.getIndex() = n
  )
}

/** Data flows from an element of a dictionary to the dictionary at a specific key. */
predicate dictStoreStep(CfgNode nodeFrom, DictionaryElementContent c, CfgNode nodeTo) {
  // Dictionary
  //   `{..., "key" = 42, ...}`
  //   nodeFrom is `42`, cfg node
  //   nodeTo is the dict, `{..., "key" = 42, ...}`, cfg node
  //   c denotes element of dictionary and the key `"key"`
  exists(KeyValuePair item |
    item = nodeTo.getNode().(DictNode).getNode().(Dict).getAnItem() and
    nodeFrom.getNode().getNode() = item.getValue() and
    c.getKey() = item.getKey().(StrConst).getS()
  )
}

/** Data flows from an element expression in a comprehension to the comprehension. */
predicate comprehensionStoreStep(CfgNode nodeFrom, Content c, CfgNode nodeTo) {
  // Comprehension
  //   `[x+1 for x in l]`
  //   nodeFrom is `x+1`, cfg node
  //   nodeTo is `[x+1 for x in l]`, cfg node
  //   c denotes list or set or dictionary without index
  //
  // List
  nodeTo.getNode().getNode().(ListComp).getElt() = nodeFrom.getNode().getNode() and
  c instanceof ListElementContent
  or
  // Set
  nodeTo.getNode().getNode().(SetComp).getElt() = nodeFrom.getNode().getNode() and
  c instanceof SetElementContent
  or
  // Dictionary
  nodeTo.getNode().getNode().(DictComp).getElt() = nodeFrom.getNode().getNode() and
  c instanceof DictionaryElementAnyContent
  or
  // Generator
  nodeTo.getNode().getNode().(GeneratorExp).getElt() = nodeFrom.getNode().getNode() and
  c instanceof ListElementContent
}

/**
 * In
 * ```python
 * obj.foo = x
 * ```
 * data flows from `x` to (the post-update node for) `obj` via assignment to `foo`.
 */
predicate attributeStoreStep(CfgNode nodeFrom, Content c, PostUpdateNode nodeTo) {
  exists(AssignStmt a, Attribute attr |
    a.getValue().getAFlowNode() = nodeFrom.getNode() and
    a.getATarget().(Attribute) = attr and
    attr.getName() = c.(AttributeContent).getAttribute() and
    attr.getObject().getAFlowNode() = nodeTo.getPreUpdateNode().(CfgNode).getNode() and
    attr.getCtx() instanceof Store
  )
  or
  exists(AssignExpr ae |
    ae.getValue().getAFlowNode() = nodeFrom.getNode() and
    ae.getTarget().(Attribute).getName() = c.(AttributeContent).getAttribute() and
    ae.getTarget().(Attribute).getObject().getAFlowNode() =
      nodeTo.getPreUpdateNode().(CfgNode).getNode()
  )
}

/**
 * Holds if data can flow from `nodeFrom` to `nodeTo` via a read of content `c`.
 */
predicate readStep(Node nodeFrom, Content c, Node nodeTo) {
  subscriptReadStep(nodeFrom, c, nodeTo)
  or
  popReadStep(nodeFrom, c, nodeTo)
  or
  comprehensionReadStep(nodeFrom, c, nodeTo)
  or
  attributeReadStep(nodeFrom, c, nodeTo)
}

/** Data flows from a sequence to a subscript of the sequence. */
predicate subscriptReadStep(CfgNode nodeFrom, Content c, CfgNode nodeTo) {
  // Subscript
  //   `l[3]`
  //   nodeFrom is `l`, cfg node
  //   nodeTo is `l[3]`, cfg node
  //   c is compatible with 3
  nodeFrom.getNode() = nodeTo.getNode().(SubscriptNode).getObject() and
  (
    c instanceof ListElementContent
    or
    c instanceof SetElementContent
    or
    c instanceof DictionaryElementAnyContent
    or
    c.(TupleElementContent).getIndex() =
      nodeTo.getNode().(SubscriptNode).getIndex().getNode().(IntegerLiteral).getValue()
    or
    c.(DictionaryElementContent).getKey() =
      nodeTo.getNode().(SubscriptNode).getIndex().getNode().(StrConst).getS()
  )
}

/** Data flows from a sequence to a call to `pop` on the sequence. */
predicate popReadStep(CfgNode nodeFrom, Content c, CfgNode nodeTo) {
  // set.pop or list.pop
  //   `s.pop()`
  //   nodeFrom is `s`, cfg node
  //   nodeTo is `s.pop()`, cfg node
  //   c denotes element of list or set
  exists(CallNode call, AttrNode a |
    call.getFunction() = a and
    a.getName() = "pop" and // Should match appropriate call since we tracked a sequence here.
    not exists(call.getAnArg()) and
    nodeFrom.getNode() = a.getObject() and
    nodeTo.getNode() = call and
    (
      c instanceof ListElementContent
      or
      c instanceof SetElementContent
    )
  )
  or
  // dict.pop
  //   `d.pop("key")`
  //   nodeFrom is `d`, cfg node
  //   nodeTo is `d.pop("key")`, cfg node
  //   c denotes the key `"key"`
  exists(CallNode call, AttrNode a |
    call.getFunction() = a and
    a.getName() = "pop" and // Should match appropriate call since we tracked a dictionary here.
    nodeFrom.getNode() = a.getObject() and
    nodeTo.getNode() = call and
    c.(DictionaryElementContent).getKey() = call.getArg(0).getNode().(StrConst).getS()
  )
}

/** Data flows from a iterated sequence to the variable iterating over the sequence. */
predicate comprehensionReadStep(CfgNode nodeFrom, Content c, EssaNode nodeTo) {
  // Comprehension
  //   `[x+1 for x in l]`
  //   nodeFrom is `l`, cfg node
  //   nodeTo is `x`, essa var
  //   c denotes element of list or set
  exists(Comp comp |
    // outermost for
    nodeFrom.getNode().getNode() = comp.getIterable() and
    nodeTo.getVar().getDefinition().(AssignmentDefinition).getDefiningNode().getNode() =
      comp.getIterationVariable(0).getAStore()
    or
    // an inner for
    exists(int n | n > 0 |
      nodeFrom.getNode().getNode() = comp.getNthInnerLoop(n).getIter() and
      nodeTo.getVar().getDefinition().(AssignmentDefinition).getDefiningNode().getNode() =
        comp.getNthInnerLoop(n).getTarget()
    )
  ) and
  (
    c instanceof ListElementContent
    or
    c instanceof SetElementContent
  )
}

/**
 * In
 * ```python
 * obj.foo
 * ```
 * data flows from `obj` to `obj.foo` via a read from `foo`.
 */
predicate attributeReadStep(CfgNode nodeFrom, Content c, CfgNode nodeTo) {
  exists(Attribute attr |
    nodeTo.asCfgNode().(AttrNode).getNode() = attr and
    nodeFrom.asCfgNode() = attr.getObject().getAFlowNode() and
    attr.getName() = c.(AttributeContent).getAttribute() and
    attr.getCtx() instanceof Load
  )
}

/**
 * Holds if values stored inside content `c` are cleared at node `n`. For example,
 * any value stored inside `f` is cleared at the pre-update node associated with `x`
 * in `x.f = newValue`.
 */
cached
predicate clearsContent(Node n, Content c) { none() }

//--------
// Fancy context-sensitive guards
//--------
/**
 * Holds if the node `n` is unreachable when the call context is `call`.
 */
predicate isUnreachableInCall(Node n, DataFlowCall call) { none() }

//--------
// Virtual dispatch with call context
//--------
/**
 * Gets a viable dispatch target of `call` in the context `ctx`. This is
 * restricted to those `call`s for which a context might make a difference.
 */
DataFlowCallable viableImplInCallContext(DataFlowCall call, DataFlowCall ctx) { none() }

/**
 * Holds if the set of viable implementations that can be called by `call`
 * might be improved by knowing the call context. This is the case if the qualifier accesses a parameter of
 * the enclosing callable `c` (including the implicit `this` parameter).
 */
predicate mayBenefitFromCallContext(DataFlowCall call, DataFlowCallable c) { none() }

//--------
// Misc
//--------
/**
 * Holds if `n` does not require a `PostUpdateNode` as it either cannot be
 * modified or its modification cannot be observed, for example if it is a
 * freshly created object that is not saved in a variable.
 *
 * This predicate is only used for consistency checks.
 */
predicate isImmutableOrUnobservable(Node n) { none() }

int accessPathLimit() { result = 5 }

/** Holds if `n` should be hidden from path explanations. */
predicate nodeIsHidden(Node n) { none() }<|MERGE_RESOLUTION|>--- conflicted
+++ resolved
@@ -74,23 +74,7 @@
   override string label() { result = "read" }
 }
 
-/**
- * A node associated with an object after an operation that might have
- * changed its state.
- *
- * This can be either the argument to a callable after the callable returns
- * (which might have mutated the argument), or the qualifier of a field after
- * an update to the field.
- *
- * Nodes corresponding to AST elements, for example `ExprNode`s, usually refer
- * to the value before the update with the exception of `ObjectCreationNode`s,
- * which represents the value after the constructor has run.
- */
-abstract class PostUpdateNode extends Node {
-  /** Gets the node before the state update. */
-  abstract Node getPreUpdateNode();
-}
-
+/** A post-update node is synthesised for all nodes which satisfy `NeedsSyntheticPostUpdateNode`. */
 class SyntheticPostUpdateNode extends PostUpdateNode, TSyntheticPostUpdateNode {
   NeedsSyntheticPostUpdateNode pre;
 
@@ -105,6 +89,11 @@
   override Location getLocation() { result = pre.getLocation() }
 }
 
+/**
+ * Calls to constructors are treated as post-update nodes for the synthesised argument
+ * that is mapped to the `self` parameter. That way, constructor calls represent the value of the
+ * object after the constructor (currently only `__init__`) has run.
+ */
 class ObjectCreationNode extends PostUpdateNode, NeedsSyntheticPreUpdateNode, CfgNode {
   ObjectCreationNode() { node.(CallNode) = any(ClassValue c).getACall() }
 
@@ -239,15 +228,11 @@
 /**
  * A DataFlowCallable is any callable value.
  */
-<<<<<<< HEAD
-class DataFlowCallable = CallableValue;
-=======
 newtype TDataFlowCallable =
   TCallableValue(CallableValue callable) or
-  TClassValue(ClassValue c) or
   TModule(Module m)
 
-/** Represents a callable */
+/** Represents a callable. */
 abstract class DataFlowCallable extends TDataFlowCallable {
   /** Gets a textual representation of this element. */
   abstract string toString();
@@ -265,6 +250,7 @@
   abstract string getName();
 }
 
+/** A class representing a callable value. */
 class DataFlowCallableValue extends DataFlowCallable, TCallableValue {
   CallableValue callable;
 
@@ -280,25 +266,6 @@
 
   override string getName() { result = callable.getName() }
 }
-
-class DataFlowClassValue extends DataFlowCallable, TClassValue {
-  ClassValue c;
-
-  DataFlowClassValue() { this = TClassValue(c) }
-
-  override string toString() { result = c.toString() }
-
-  override CallNode getACall() { result = c.getACall() }
-
-  override Scope getScope() { result = c.getScope() }
-
-  override NameNode getParameter(int n) {
-    result.getNode() = c.getScope().getInitMethod().getArg(n + 1).asName()
-  }
-
-  override string getName() { result = c.getName() }
-}
->>>>>>> 5cbf498a
 
 /** A class representing the scope in which a `ModuleVariableNode` appears. */
 class DataFlowModuleScope extends DataFlowCallable, TModule {
@@ -382,7 +349,7 @@
 
   override DataFlowCallable getCallable() {
     exists(CallableValue callable |
-      result = callable and
+      result = TCallableValue(callable) and
       c.getScope().getInitMethod() = callable.getScope()
     )
   }
@@ -402,7 +369,9 @@
 
   override ControlFlowNode getNode() { result = special }
 
-  override DataFlowCallable getCallable() { result = special.getResolvedSpecialMethod() }
+  override DataFlowCallable getCallable() {
+    result = TCallableValue(special.getResolvedSpecialMethod())
+  }
 
   override DataFlowCallable getEnclosingCallable() {
     result.getScope() = special.getNode().getScope()
