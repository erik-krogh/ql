
import python

private import semmle.python.objects.TObject
private import semmle.python.objects.ObjectInternal
private import semmle.python.pointsto.PointsTo
private import semmle.python.pointsto.PointsToContext
private import semmle.python.pointsto.MRO
private import semmle.python.types.Builtins


abstract class CallableObjectInternal extends ObjectInternal {

    /** Gets the scope of this callable if it has one */
    abstract Function getScope();

    /** Gets a call to this callable from the given context */
    abstract CallNode getACall(PointsToContext ctx);

    /** Gets a call to this callable */
    CallNode getACall() { result = this.getACall(_) }

    override boolean isClass() { result = false }

    override boolean booleanValue() { result = true }

    override ClassDecl getClassDeclaration() { none() }

    pragma [noinline] override predicate binds(ObjectInternal instance, string name, ObjectInternal descriptor) { none() }

    abstract NameNode getParameter(int n);

    abstract NameNode getParameterByName(string name);

    abstract predicate neverReturns();

    override int length() { none() }

    pragma [noinline] override predicate attribute(string name, ObjectInternal value, CfgOrigin origin) {
        none()
    }

    pragma [noinline] override predicate attributesUnknown() { none() }

    override predicate subscriptUnknown() { none() }

    override int intValue() { none() }

    override string strValue() { none() }

    /* Callables aren't iterable */
    override ObjectInternal getIterNext() { none() }

}

/** Class representing Python functions */
class PythonFunctionObjectInternal extends CallableObjectInternal, TPythonFunctionObject {

    override Function getScope() {
        exists(CallableExpr expr |
            this = TPythonFunctionObject(expr.getAFlowNode()) and
            result = expr.getInnerScope()
        )
    }

    override string toString() {
        result = "Function " + this.getScope().getQualifiedName()
    }

    override predicate introducedAt(ControlFlowNode node, PointsToContext context) {
        this = TPythonFunctionObject(node) and context.appliesTo(node)
    }

    override ObjectInternal getClass() {
        result = TBuiltinClassObject(Builtin::special("FunctionType"))
    }

    override predicate notTestableForEquality() { none() }

    override Builtin getBuiltin() {
        none()
    }

    override ControlFlowNode getOrigin() {
        this = TPythonFunctionObject(result)
    }

    pragma [nomagic]
    override predicate callResult(PointsToContext callee, ObjectInternal obj, CfgOrigin origin) {
        exists(Function func, ControlFlowNode rval, ControlFlowNode forigin |
            func = this.getScope() and
            callee.appliesToScope(func) |
            rval = func.getAReturnValueFlowNode() and
            PointsToInternal::pointsTo(rval, callee, obj, forigin) and
            origin = CfgOrigin::fromCfgNode(forigin)
        )
        or
        procedureReturnsNone(callee, obj, origin)
    }

    private predicate procedureReturnsNone(PointsToContext callee, ObjectInternal obj, CfgOrigin origin) {
        exists(Function func |
            func = this.getScope() and
            callee.appliesToScope(func) |
            PointsToInternal::reachableBlock(blockReturningNone(func), callee) and
            obj = ObjectInternal::none_() and
            origin = CfgOrigin::unknown()
        )
    }

    pragma [noinline]
    override predicate callResult(ObjectInternal obj, CfgOrigin origin) {
        this.getScope().isProcedure() and
        obj = ObjectInternal::none_() and
        origin = CfgOrigin::fromCfgNode(this.getScope().getEntryNode())
    }

    override predicate calleeAndOffset(Function scope, int paramOffset) {
        scope = this.getScope() and paramOffset = 0
    }

    override string getName() {
        result = this.getScope().getName()
    }

    override boolean isDescriptor() { result = true }

    pragma [noinline] override predicate descriptorGetClass(ObjectInternal cls, ObjectInternal value, CfgOrigin origin) {
        any(ObjectInternal obj).binds(cls, _, this) and
        value = this and origin = CfgOrigin::fromCfgNode(this.getOrigin())
    }

    pragma [noinline] override predicate descriptorGetInstance(ObjectInternal instance, ObjectInternal value, CfgOrigin origin) {
        value = TBoundMethod(instance, this) and origin = CfgOrigin::unknown()
    }

    override CallNode getACall(PointsToContext ctx) {
        PointsTo::pointsTo(result.getFunction(), ctx, this, _)
        or
        exists(BoundMethodObjectInternal bm |
            bm.getACall(ctx) = result and this = bm.getFunction()
        )
    }

    override NameNode getParameter(int n) {
        result.getNode() = this.getScope().getArg(n)
    }

    override NameNode getParameterByName(string name) {
        result.getNode() = this.getScope().getArgByName(name)
    }


    override predicate neverReturns() {
        InterProceduralPointsTo::neverReturns(this.getScope())
    }

    override predicate functionAndOffset(CallableObjectInternal function, int offset) {
        function = this and offset = 0
    }

    override predicate contextSensitiveCallee() { any() }

    override predicate useOriginAsLegacyObject() { none() }

    override predicate isNotSubscriptedType() { any() }

}


private BasicBlock blockReturningNone(Function func) {
    exists(Return ret |
        not exists(ret.getValue()) and
        ret.getScope() = func and
        result = ret.getAFlowNode().getBasicBlock()
    )
}


/** Class representing built-in functions such as `len` or `print`. */
class BuiltinFunctionObjectInternal extends CallableObjectInternal, TBuiltinFunctionObject {

    override Builtin getBuiltin() {
        this = TBuiltinFunctionObject(result)
    }

    override string toString() {
        result = "Builtin-function " + this.getBuiltin().getName()
    }

    override predicate introducedAt(ControlFlowNode node, PointsToContext context) {
        none()
    }

    override ObjectInternal getClass() {
        result = TBuiltinClassObject(this.getBuiltin().getClass())
    }

    override predicate notTestableForEquality() { none() }

    override predicate callResult(PointsToContext callee, ObjectInternal obj, CfgOrigin origin) { none() }

    pragma [noinline]
    override predicate callResult(ObjectInternal obj, CfgOrigin origin) {
        exists(Builtin func, BuiltinClassObjectInternal cls |
            func = this.getBuiltin() and
            func != Builtin::builtin("isinstance") and
            func != Builtin::builtin("issubclass") and
            func != Builtin::builtin("callable") and
            cls = ObjectInternal::fromBuiltin(this.getReturnType()) |
            obj = TUnknownInstance(cls)
            or
            cls = ObjectInternal::noneType() and obj = ObjectInternal::none_()
            or
            cls = ObjectInternal::builtin("bool") and obj = ObjectInternal::bool(_)
        ) and
        origin = CfgOrigin::unknown()
        or
        this.returnTypeUnknown() and
        obj = ObjectInternal::unknown() and
        origin = CfgOrigin::unknown()
    }

    override ControlFlowNode getOrigin() {
        none()
    }

    override predicate calleeAndOffset(Function scope, int paramOffset) {
        none()
    }

    override string getName() {
        result = this.getBuiltin().getName()
    }

    Builtin getReturnType() {
        exists(Builtin func |
<<<<<<< HEAD
            func = this.getBuiltin() and
            result = getBuiltinFunctionReturnType(func)
        )
    }

    private predicate returnTypeUnknown() {
        exists(Builtin func |
            func = this.getBuiltin() and
            not exists(getBuiltinFunctionReturnType(func))
=======
            func = this.getBuiltin() |
            /* Enumerate the types of a few builtin functions, that the CPython analysis misses. */
            func = Builtin::builtin("hex") and result = Builtin::special("str")
            or
            func = Builtin::builtin("oct") and result = Builtin::special("str")
            or
            func = Builtin::builtin("intern") and result = Builtin::special("str")
            or
            func = Builtin::builtin("__import__") and result = Builtin::special("ModuleType")
            or
            /* Fix a few minor inaccuracies in the CPython analysis */ 
            ext_rettype(func, result) and not (
                func = Builtin::builtin("__import__")
                or
                func = Builtin::builtin("compile") and result = Builtin::special("NoneType")
                or
                func = Builtin::builtin("sum")
                or
                func = Builtin::builtin("filter")
            )
>>>>>>> 290e33a9
        )
    }

    override Function getScope() { none() }

    override boolean isDescriptor() { result = false }

    pragma [noinline] override predicate descriptorGetClass(ObjectInternal cls, ObjectInternal value, CfgOrigin origin) { none() }

    pragma [noinline] override predicate descriptorGetInstance(ObjectInternal instance, ObjectInternal value, CfgOrigin origin) { none() }

    override CallNode getACall(PointsToContext ctx) {
        PointsTo::pointsTo(result.getFunction(), ctx, this, _)
    }

    override NameNode getParameter(int n) {
        none()
    }

    override NameNode getParameterByName(string name) {
        none()
    }

    override predicate neverReturns() {
        exists(ModuleObjectInternal sys |
            sys.getName() = "sys" and
            sys.attribute("exit", this, _)
        )
    }

    override predicate functionAndOffset(CallableObjectInternal function, int offset) {
        function = this and offset = 0
    }

    override predicate contextSensitiveCallee() { none() }

    override predicate useOriginAsLegacyObject() { none() }

    override predicate isNotSubscriptedType() { any() }

}

<<<<<<< HEAD
private Builtin getBuiltinFunctionReturnType(Builtin func) {
    /* Enumerate the types of a few builtin functions, that the CPython analysis misses. */
    func = Builtin::builtin("hex") and result = Builtin::special("str")
    or
    func = Builtin::builtin("oct") and result = Builtin::special("str")
    or
    func = Builtin::builtin("intern") and result = Builtin::special("str")
    or
    func = Builtin::builtin("__import__") and result = Builtin::special("ModuleType")
    or
    /* Fix a few minor inaccuracies in the CPython analysis */
    ext_rettype(func, result) and not (
        func = Builtin::builtin("__import__")
        or
        func = Builtin::builtin("compile") and result = Builtin::special("NoneType")
        or
        func = Builtin::builtin("sum")
        or
        func = Builtin::builtin("filter")
    )
}


/** Class representing methods of built-in classes (otherwise known as method-descriptors) such as `list.append`.
 */
=======
/** Class representing methods of built-in classes (otherwise known as method-descriptors) such as `list.append`. */
>>>>>>> 290e33a9
class BuiltinMethodObjectInternal extends CallableObjectInternal, TBuiltinMethodObject {

    override Builtin getBuiltin() {
        this = TBuiltinMethodObject(result)
    }

    override string toString() {
        result = "builtin method " + this.getBuiltin().getName()
    }

    override ObjectInternal getClass() {
        result = TBuiltinClassObject(this.getBuiltin().getClass())
    }

    override predicate introducedAt(ControlFlowNode node, PointsToContext context) {
        none()
    }

    override predicate notTestableForEquality() { none() }

    override predicate callResult(PointsToContext callee, ObjectInternal obj, CfgOrigin origin) { none() }

    pragma [noinline]
    override predicate callResult(ObjectInternal obj, CfgOrigin origin) {
        exists(Builtin func, BuiltinClassObjectInternal cls |
            func = this.getBuiltin() and
            cls = ObjectInternal::fromBuiltin(this.getReturnType()) |
            obj = TUnknownInstance(cls)
            or
            cls = ObjectInternal::noneType() and obj = ObjectInternal::none_()
            or
            cls = ObjectInternal::builtin("bool") and obj = ObjectInternal::bool(_)
        ) and
        origin = CfgOrigin::unknown()
        or
        this.returnTypeUnknown() and
        obj = ObjectInternal::unknown() and
        origin = CfgOrigin::unknown()
    }

    Builtin getReturnType() {
        /* If we have a record of the return type in our stubs, use that. */
        exists(Builtin func |
            func = this.getBuiltin() |
            ext_rettype(func, result)
        )
    }

    private predicate returnTypeUnknown() {
        exists(Builtin func |
            func = this.getBuiltin() |
            not ext_rettype(func, _)
        )
    }

    override ControlFlowNode getOrigin() {
        none()
    }

    override predicate calleeAndOffset(Function scope, int paramOffset) {
        none()
    }

    override string getName() {
        result = this.getBuiltin().getName()
    }

    override Function getScope() { none() }

    override boolean isDescriptor() { result = true }

    pragma [noinline] override predicate descriptorGetClass(ObjectInternal cls, ObjectInternal value, CfgOrigin origin) {
        any(ObjectInternal obj).binds(cls, _, this) and
        value = this and origin = CfgOrigin::unknown()
    }

    pragma [noinline] override predicate descriptorGetInstance(ObjectInternal instance, ObjectInternal value, CfgOrigin origin) {
        value = TBoundMethod(instance, this) and origin = CfgOrigin::unknown()
    }

    override CallNode getACall(PointsToContext ctx) {
        PointsTo::pointsTo(result.getFunction(), ctx, this, _)
    }

    override NameNode getParameter(int n) {
        none()
    }

    override NameNode getParameterByName(string name) {
        none()
    }

    override predicate neverReturns() { none() }

    override predicate functionAndOffset(CallableObjectInternal function, int offset) {
        function = this and offset = 0
    }

    override predicate contextSensitiveCallee() { none() }

    override predicate useOriginAsLegacyObject() { none() }

    override predicate isNotSubscriptedType() { any() }

}

/** Class representing bound-methods.
 * Note that built-in methods, such as `[].append` are also represented as bound-methods.
 * Although built-in methods and bound-methods are distinct classes in CPython, their behaviour
 * is the same and we treat them identically.
 */
class BoundMethodObjectInternal extends CallableObjectInternal, TBoundMethod {

    override Builtin getBuiltin() {
        none()
    }

    CallableObjectInternal getFunction() {
        this = TBoundMethod(_, result)
    }

    ObjectInternal getSelf() {
        this = TBoundMethod(result, _)
    }

    override string toString() {
        result = "Method(" + this.getFunction() + ", " + this.getSelf() + ")"
    }

    override ObjectInternal getClass() {
        result = TBuiltinClassObject(Builtin::special("MethodType"))
    }

    override predicate introducedAt(ControlFlowNode node, PointsToContext context) {
        none()
    }

    override predicate notTestableForEquality() { any() }

    override predicate callResult(PointsToContext callee, ObjectInternal obj, CfgOrigin origin) {
        this.getFunction().callResult(callee, obj, origin)
    }

    override predicate callResult(ObjectInternal obj, CfgOrigin origin) {
        this.getFunction().callResult(obj, origin)
    }

    override ControlFlowNode getOrigin() {
        none()
    }

    override predicate calleeAndOffset(Function scope, int paramOffset) {
        this.getFunction().calleeAndOffset(scope, paramOffset-1)
    }

    override string getName() {
        result = this.getFunction().getName()
    }

    override Function getScope() { 
        result = this.getFunction().getScope()
    }

    override boolean isDescriptor() { result = false }

    pragma [noinline] override predicate descriptorGetClass(ObjectInternal cls, ObjectInternal value, CfgOrigin origin) { none() }

    pragma [noinline] override predicate descriptorGetInstance(ObjectInternal instance, ObjectInternal value, CfgOrigin origin) { none() }

    override CallNode getACall(PointsToContext ctx) {
        PointsTo::pointsTo(result.getFunction(), ctx, this, _)
    }

    override NameNode getParameter(int n) {
        result = this.getFunction().getParameter(n+1)
    }

    override NameNode getParameterByName(string name) {
        result = this.getFunction().getParameterByName(name)
    }

    override predicate neverReturns() {
        this.getFunction().neverReturns()
   }

    override predicate functionAndOffset(CallableObjectInternal function, int offset) {
        function = this.getFunction() and offset = 1
    }

    override predicate useOriginAsLegacyObject() { any() }

    override predicate contextSensitiveCallee() {
        this.getFunction().contextSensitiveCallee()
    }

    override predicate isNotSubscriptedType() { any() }

}<|MERGE_RESOLUTION|>--- conflicted
+++ resolved
@@ -235,7 +235,6 @@
 
     Builtin getReturnType() {
         exists(Builtin func |
-<<<<<<< HEAD
             func = this.getBuiltin() and
             result = getBuiltinFunctionReturnType(func)
         )
@@ -245,28 +244,6 @@
         exists(Builtin func |
             func = this.getBuiltin() and
             not exists(getBuiltinFunctionReturnType(func))
-=======
-            func = this.getBuiltin() |
-            /* Enumerate the types of a few builtin functions, that the CPython analysis misses. */
-            func = Builtin::builtin("hex") and result = Builtin::special("str")
-            or
-            func = Builtin::builtin("oct") and result = Builtin::special("str")
-            or
-            func = Builtin::builtin("intern") and result = Builtin::special("str")
-            or
-            func = Builtin::builtin("__import__") and result = Builtin::special("ModuleType")
-            or
-            /* Fix a few minor inaccuracies in the CPython analysis */ 
-            ext_rettype(func, result) and not (
-                func = Builtin::builtin("__import__")
-                or
-                func = Builtin::builtin("compile") and result = Builtin::special("NoneType")
-                or
-                func = Builtin::builtin("sum")
-                or
-                func = Builtin::builtin("filter")
-            )
->>>>>>> 290e33a9
         )
     }
 
@@ -309,7 +286,6 @@
 
 }
 
-<<<<<<< HEAD
 private Builtin getBuiltinFunctionReturnType(Builtin func) {
     /* Enumerate the types of a few builtin functions, that the CPython analysis misses. */
     func = Builtin::builtin("hex") and result = Builtin::special("str")
@@ -332,12 +308,8 @@
     )
 }
 
-
-/** Class representing methods of built-in classes (otherwise known as method-descriptors) such as `list.append`.
- */
-=======
 /** Class representing methods of built-in classes (otherwise known as method-descriptors) such as `list.append`. */
->>>>>>> 290e33a9
+
 class BuiltinMethodObjectInternal extends CallableObjectInternal, TBuiltinMethodObject {
 
     override Builtin getBuiltin() {
