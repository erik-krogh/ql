--- conflicted
+++ resolved
@@ -979,14 +979,9 @@
         this.firstNode().getImmediateDominator().getBasicBlock() = result
     }
 
-<<<<<<< HEAD
     /** Dominance frontier of a node x is the set of all nodes `other` such that `this` dominates a predecessor
      * of `other` but does not strictly dominate `other` */
-=======
-    /** Dominance frontier of a node x is the set of all nodes `other` such that `this` dominates a predecessor 
-     * of `other` but does not strictly dominate `other` */ 
     pragma[noinline]
->>>>>>> 8b58b80e
     predicate dominanceFrontier(BasicBlock other) {
         this.dominates(other.getAPredecessor()) and not this.strictlyDominates(other)
     }
