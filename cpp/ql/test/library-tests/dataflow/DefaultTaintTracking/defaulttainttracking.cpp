int atoi(const char *nptr);
char *getenv(const char *name);
char *strcat(char * s1, const char * s2);

char *strdup(const char *);
char *_strdup(const char *);
char *unmodeled_function(const char *);

void sink(const char *);
void sink(int);

int main(int argc, char *argv[]) {



  sink(_strdup(getenv("VAR")));
  sink(strdup(getenv("VAR")));
  sink(unmodeled_function(getenv("VAR")));

  char untainted_buf[100] = "";
  char buf[100] = "VAR = ";
  sink(strcat(buf, getenv("VAR")));

  sink(buf);
  sink(untainted_buf); // the two buffers would be conflated if we added flow through all partial chi inputs

  return 0;
}

typedef unsigned int inet_addr_retval;
inet_addr_retval inet_addr(const char *dotted_address);
void sink(inet_addr_retval);

void test_indirect_arg_to_model() {
    // This test is non-sensical but carefully arranged so we get data flow into
    // inet_addr not through the function argument but through its associated
    // read side effect.
    void *env_pointer = getenv("VAR"); // env_pointer is tainted, not its data.
    inet_addr_retval a = inet_addr((const char *)&env_pointer);
    sink(a);
}

class B {
    public:
    virtual void f(const char*) = 0;
};

class D1 : public B {};

class D2 : public D1 {
    public:
    void f(const char* p) override {}
};

class D3 : public D2 {
    public:
    void f(const char* p) override {
        sink(p);
    }
};

void test_dynamic_cast() {
    B* b = new D3();
    b->f(getenv("VAR")); // tainted

    ((D2*)b)->f(getenv("VAR")); // tainted
    static_cast<D2*>(b)->f(getenv("VAR")); // tainted
    dynamic_cast<D2*>(b)->f(getenv("VAR")); // tainted
    reinterpret_cast<D2*>(b)->f(getenv("VAR")); // tainted

    B* b2 = new D2();
    b2->f(getenv("VAR"));

    ((D2*)b2)->f(getenv("VAR"));
    static_cast<D2*>(b2)->f(getenv("VAR"));
    dynamic_cast<D2*>(b2)->f(getenv("VAR"));
    reinterpret_cast<D2*>(b2)->f(getenv("VAR"));

    dynamic_cast<D3*>(b2)->f(getenv("VAR")); // tainted [FALSE POSITIVE]
}

<<<<<<< HEAD
void flow_to_outparam(char ** ret, char *arg) {
    *ret = arg; 
}

void test_outparams() {
    char *p2 = nullptr;
    flow_to_outparam(&p2, getenv("VAR"));
    sink(p2); // tainted
=======
namespace std {
  template< class T >
  T&& move( T&& t ) noexcept;
}

void test_std_move() {
  sink(std::move(getenv("VAR")));
>>>>>>> 180e9d47
}<|MERGE_RESOLUTION|>--- conflicted
+++ resolved
@@ -79,7 +79,15 @@
     dynamic_cast<D3*>(b2)->f(getenv("VAR")); // tainted [FALSE POSITIVE]
 }
 
-<<<<<<< HEAD
+namespace std {
+  template< class T >
+  T&& move( T&& t ) noexcept;
+}
+
+void test_std_move() {
+  sink(std::move(getenv("VAR")));
+}
+
 void flow_to_outparam(char ** ret, char *arg) {
     *ret = arg; 
 }
@@ -88,13 +96,4 @@
     char *p2 = nullptr;
     flow_to_outparam(&p2, getenv("VAR"));
     sink(p2); // tainted
-=======
-namespace std {
-  template< class T >
-  T&& move( T&& t ) noexcept;
-}
-
-void test_std_move() {
-  sink(std::move(getenv("VAR")));
->>>>>>> 180e9d47
 }