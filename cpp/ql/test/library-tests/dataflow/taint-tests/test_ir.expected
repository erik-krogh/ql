--- conflicted
+++ resolved
@@ -26,7 +26,6 @@
 | copyableclass.cpp:67:11:67:21 | (reference dereference) | copyableclass.cpp:67:13:67:18 | call to source |
 | copyableclass_declonly.cpp:40:8:40:9 | s1 | copyableclass_declonly.cpp:34:30:34:35 | call to source |
 | copyableclass_declonly.cpp:41:8:41:9 | s2 | copyableclass_declonly.cpp:35:32:35:37 | call to source |
-| copyableclass_declonly.cpp:42:8:42:9 | s3 | copyableclass_declonly.cpp:34:30:34:35 | call to source |
 | copyableclass_declonly.cpp:43:8:43:9 | s4 | copyableclass_declonly.cpp:38:8:38:13 | call to source |
 | copyableclass_declonly.cpp:65:8:65:9 | s1 | copyableclass_declonly.cpp:60:56:60:61 | call to source |
 | copyableclass_declonly.cpp:66:8:66:9 | s2 | copyableclass_declonly.cpp:63:32:63:37 | call to source |
@@ -74,23 +73,10 @@
 | map.cpp:110:10:110:15 | call to insert | map.cpp:110:62:110:67 | call to source |
 | map.cpp:111:7:111:48 | call to iterator | map.cpp:111:34:111:39 | call to source |
 | map.cpp:112:10:112:25 | call to insert_or_assign | map.cpp:112:46:112:51 | call to source |
-| map.cpp:114:7:114:8 | call to map | map.cpp:108:39:108:44 | call to source |
-| map.cpp:116:7:116:8 | call to map | map.cpp:110:62:110:67 | call to source |
-| map.cpp:117:7:117:8 | call to map | map.cpp:111:34:111:39 | call to source |
-| map.cpp:118:7:118:8 | call to map | map.cpp:112:46:112:51 | call to source |
 | map.cpp:120:10:120:13 | call to find | map.cpp:108:39:108:44 | call to source |
 | map.cpp:122:10:122:13 | call to find | map.cpp:110:62:110:67 | call to source |
-| map.cpp:123:10:123:13 | call to find | map.cpp:111:34:111:39 | call to source |
-| map.cpp:124:10:124:13 | call to find | map.cpp:112:46:112:51 | call to source |
 | map.cpp:126:10:126:13 | call to find | map.cpp:108:39:108:44 | call to source |
 | map.cpp:128:10:128:13 | call to find | map.cpp:110:62:110:67 | call to source |
-| map.cpp:129:10:129:13 | call to find | map.cpp:111:34:111:39 | call to source |
-| map.cpp:130:10:130:13 | call to find | map.cpp:112:46:112:51 | call to source |
-| map.cpp:137:7:137:8 | call to map | map.cpp:108:39:108:44 | call to source |
-| map.cpp:138:7:138:8 | call to map | map.cpp:108:39:108:44 | call to source |
-| map.cpp:139:7:139:8 | call to map | map.cpp:108:39:108:44 | call to source |
-| map.cpp:140:10:140:13 | call to find | map.cpp:108:39:108:44 | call to source |
-| map.cpp:141:10:141:13 | call to find | map.cpp:108:39:108:44 | call to source |
 | map.cpp:142:10:142:13 | call to find | map.cpp:108:39:108:44 | call to source |
 | map.cpp:154:8:154:10 | call to pair | map.cpp:108:39:108:44 | call to source |
 | map.cpp:155:12:155:16 | first | map.cpp:108:39:108:44 | call to source |
@@ -105,54 +91,20 @@
 | map.cpp:185:7:185:32 | call to iterator | map.cpp:108:39:108:44 | call to source |
 | map.cpp:186:10:186:20 | call to upper_bound | map.cpp:108:39:108:44 | call to source |
 | map.cpp:187:7:187:32 | call to iterator | map.cpp:108:39:108:44 | call to source |
-| map.cpp:193:7:193:9 | call to map | map.cpp:191:49:191:54 | call to source |
-| map.cpp:196:7:196:9 | call to map | map.cpp:192:49:192:54 | call to source |
-| map.cpp:199:7:199:9 | call to map | map.cpp:191:49:191:54 | call to source |
-| map.cpp:200:7:200:9 | call to map | map.cpp:191:49:191:54 | call to source |
-| map.cpp:201:7:201:9 | call to map | map.cpp:192:49:192:54 | call to source |
-| map.cpp:202:7:202:9 | call to map | map.cpp:192:49:192:54 | call to source |
-| map.cpp:210:7:210:9 | call to map | map.cpp:206:49:206:54 | call to source |
-| map.cpp:213:7:213:9 | call to map | map.cpp:209:49:209:54 | call to source |
-| map.cpp:216:7:216:9 | call to map | map.cpp:206:49:206:54 | call to source |
-| map.cpp:218:7:218:9 | call to map | map.cpp:209:49:209:54 | call to source |
-| map.cpp:219:7:219:9 | call to map | map.cpp:209:49:209:54 | call to source |
-| map.cpp:225:7:225:9 | call to map | map.cpp:223:49:223:54 | call to source |
-| map.cpp:225:7:225:9 | call to map | map.cpp:224:49:224:54 | call to source |
 | map.cpp:226:11:226:15 | call to erase | map.cpp:223:49:223:54 | call to source |
 | map.cpp:226:11:226:15 | call to erase | map.cpp:224:49:224:54 | call to source |
-| map.cpp:227:7:227:9 | call to map | map.cpp:223:49:223:54 | call to source |
-| map.cpp:227:7:227:9 | call to map | map.cpp:224:49:224:54 | call to source |
-| map.cpp:229:7:229:9 | call to map | map.cpp:223:49:223:54 | call to source |
-| map.cpp:229:7:229:9 | call to map | map.cpp:224:49:224:54 | call to source |
 | map.cpp:235:7:235:40 | call to iterator | map.cpp:235:26:235:31 | call to source |
-| map.cpp:236:7:236:9 | call to map | map.cpp:235:26:235:31 | call to source |
 | map.cpp:239:11:239:22 | call to emplace_hint | map.cpp:239:44:239:49 | call to source |
-| map.cpp:240:7:240:9 | call to map | map.cpp:239:44:239:49 | call to source |
 | map.cpp:246:7:246:44 | call to iterator | map.cpp:246:30:246:35 | call to source |
-| map.cpp:247:7:247:9 | call to map | map.cpp:246:30:246:35 | call to source |
 | map.cpp:250:11:250:21 | call to try_emplace | map.cpp:250:43:250:48 | call to source |
-| map.cpp:251:7:251:9 | call to map | map.cpp:250:43:250:48 | call to source |
 | map.cpp:260:7:260:54 | call to iterator | map.cpp:260:39:260:44 | call to source |
 | map.cpp:262:10:262:15 | call to insert | map.cpp:262:62:262:67 | call to source |
 | map.cpp:263:7:263:48 | call to iterator | map.cpp:263:34:263:39 | call to source |
 | map.cpp:264:10:264:25 | call to insert_or_assign | map.cpp:264:46:264:51 | call to source |
-| map.cpp:266:7:266:8 | call to unordered_map | map.cpp:260:39:260:44 | call to source |
-| map.cpp:268:7:268:8 | call to unordered_map | map.cpp:262:62:262:67 | call to source |
-| map.cpp:269:7:269:8 | call to unordered_map | map.cpp:263:34:263:39 | call to source |
-| map.cpp:270:7:270:8 | call to unordered_map | map.cpp:264:46:264:51 | call to source |
 | map.cpp:272:10:272:13 | call to find | map.cpp:260:39:260:44 | call to source |
 | map.cpp:274:10:274:13 | call to find | map.cpp:262:62:262:67 | call to source |
-| map.cpp:275:10:275:13 | call to find | map.cpp:263:34:263:39 | call to source |
-| map.cpp:276:10:276:13 | call to find | map.cpp:264:46:264:51 | call to source |
 | map.cpp:278:10:278:13 | call to find | map.cpp:260:39:260:44 | call to source |
 | map.cpp:280:10:280:13 | call to find | map.cpp:262:62:262:67 | call to source |
-| map.cpp:281:10:281:13 | call to find | map.cpp:263:34:263:39 | call to source |
-| map.cpp:282:10:282:13 | call to find | map.cpp:264:46:264:51 | call to source |
-| map.cpp:289:7:289:8 | call to unordered_map | map.cpp:260:39:260:44 | call to source |
-| map.cpp:290:7:290:8 | call to unordered_map | map.cpp:260:39:260:44 | call to source |
-| map.cpp:291:7:291:8 | call to unordered_map | map.cpp:260:39:260:44 | call to source |
-| map.cpp:292:10:292:13 | call to find | map.cpp:260:39:260:44 | call to source |
-| map.cpp:293:10:293:13 | call to find | map.cpp:260:39:260:44 | call to source |
 | map.cpp:294:10:294:13 | call to find | map.cpp:260:39:260:44 | call to source |
 | map.cpp:306:8:306:10 | call to pair | map.cpp:260:39:260:44 | call to source |
 | map.cpp:307:12:307:16 | first | map.cpp:260:39:260:44 | call to source |
@@ -164,42 +116,16 @@
 | map.cpp:334:7:334:31 | call to iterator | map.cpp:260:39:260:44 | call to source |
 | map.cpp:335:7:335:32 | call to iterator | map.cpp:260:39:260:44 | call to source |
 | map.cpp:336:7:336:32 | call to iterator | map.cpp:260:39:260:44 | call to source |
-| map.cpp:342:7:342:9 | call to unordered_map | map.cpp:340:49:340:54 | call to source |
-| map.cpp:345:7:345:9 | call to unordered_map | map.cpp:341:49:341:54 | call to source |
-| map.cpp:348:7:348:9 | call to unordered_map | map.cpp:340:49:340:54 | call to source |
-| map.cpp:349:7:349:9 | call to unordered_map | map.cpp:340:49:340:54 | call to source |
-| map.cpp:350:7:350:9 | call to unordered_map | map.cpp:341:49:341:54 | call to source |
-| map.cpp:351:7:351:9 | call to unordered_map | map.cpp:341:49:341:54 | call to source |
-| map.cpp:359:7:359:9 | call to unordered_map | map.cpp:355:49:355:54 | call to source |
-| map.cpp:362:7:362:9 | call to unordered_map | map.cpp:358:49:358:54 | call to source |
-| map.cpp:365:7:365:9 | call to unordered_map | map.cpp:355:49:355:54 | call to source |
-| map.cpp:367:7:367:9 | call to unordered_map | map.cpp:358:49:358:54 | call to source |
-| map.cpp:368:7:368:9 | call to unordered_map | map.cpp:358:49:358:54 | call to source |
-| map.cpp:374:7:374:9 | call to unordered_map | map.cpp:372:49:372:54 | call to source |
-| map.cpp:374:7:374:9 | call to unordered_map | map.cpp:373:49:373:54 | call to source |
 | map.cpp:375:11:375:15 | call to erase | map.cpp:372:49:372:54 | call to source |
 | map.cpp:375:11:375:15 | call to erase | map.cpp:373:49:373:54 | call to source |
-| map.cpp:376:7:376:9 | call to unordered_map | map.cpp:372:49:372:54 | call to source |
-| map.cpp:376:7:376:9 | call to unordered_map | map.cpp:373:49:373:54 | call to source |
-| map.cpp:378:7:378:9 | call to unordered_map | map.cpp:372:49:372:54 | call to source |
-| map.cpp:378:7:378:9 | call to unordered_map | map.cpp:373:49:373:54 | call to source |
 | map.cpp:384:7:384:40 | call to iterator | map.cpp:384:26:384:31 | call to source |
-| map.cpp:385:7:385:9 | call to unordered_map | map.cpp:384:26:384:31 | call to source |
 | map.cpp:388:11:388:22 | call to emplace_hint | map.cpp:388:44:388:49 | call to source |
-| map.cpp:389:7:389:9 | call to unordered_map | map.cpp:388:44:388:49 | call to source |
 | map.cpp:396:7:396:44 | call to iterator | map.cpp:396:30:396:35 | call to source |
-| map.cpp:397:40:397:45 | second | map.cpp:396:30:396:35 | call to source |
 | map.cpp:397:40:397:45 | second | map.cpp:397:30:397:35 | call to source |
-| map.cpp:398:7:398:9 | call to unordered_map | map.cpp:396:30:396:35 | call to source |
-| map.cpp:398:7:398:9 | call to unordered_map | map.cpp:397:30:397:35 | call to source |
 | map.cpp:401:11:401:21 | call to try_emplace | map.cpp:401:43:401:48 | call to source |
-| map.cpp:402:7:402:9 | call to unordered_map | map.cpp:401:43:401:48 | call to source |
 | map.cpp:416:7:416:41 | call to pair | map.cpp:416:30:416:35 | call to source |
-| map.cpp:417:7:417:9 | call to unordered_map | map.cpp:416:30:416:35 | call to source |
 | map.cpp:419:7:419:41 | call to pair | map.cpp:419:33:419:38 | call to source |
-| map.cpp:420:7:420:9 | call to unordered_map | map.cpp:419:33:419:38 | call to source |
 | map.cpp:431:7:431:67 | call to iterator | map.cpp:431:52:431:57 | call to source |
-| map.cpp:432:7:432:9 | call to unordered_map | map.cpp:431:52:431:57 | call to source |
 | map.cpp:433:11:433:22 | call to emplace_hint | map.cpp:431:52:431:57 | call to source |
 | movableclass.cpp:44:8:44:9 | s1 | movableclass.cpp:39:21:39:26 | call to source |
 | movableclass.cpp:45:8:45:9 | s2 | movableclass.cpp:40:23:40:28 | call to source |
@@ -210,42 +136,13 @@
 | movableclass.cpp:65:11:65:21 | (reference dereference) | movableclass.cpp:65:13:65:18 | call to source |
 | set.cpp:20:7:20:31 | call to iterator | set.cpp:20:17:20:22 | call to source |
 | set.cpp:22:10:22:15 | call to insert | set.cpp:22:29:22:34 | call to source |
-| set.cpp:26:7:26:8 | call to set | set.cpp:20:17:20:22 | call to source |
-| set.cpp:28:7:28:8 | call to set | set.cpp:22:29:22:34 | call to source |
-| set.cpp:30:7:30:8 | call to set | set.cpp:20:17:20:22 | call to source |
 | set.cpp:32:10:32:13 | call to find | set.cpp:20:17:20:22 | call to source |
 | set.cpp:34:10:34:13 | call to find | set.cpp:22:29:22:34 | call to source |
 | set.cpp:36:10:36:13 | call to find | set.cpp:20:17:20:22 | call to source |
-| set.cpp:44:7:44:8 | call to set | set.cpp:20:17:20:22 | call to source |
-| set.cpp:45:7:45:8 | call to set | set.cpp:20:17:20:22 | call to source |
-| set.cpp:46:7:46:8 | call to set | set.cpp:20:17:20:22 | call to source |
-| set.cpp:47:7:47:9 | call to set | set.cpp:20:17:20:22 | call to source |
-| set.cpp:48:10:48:13 | call to find | set.cpp:20:17:20:22 | call to source |
-| set.cpp:49:10:49:13 | call to find | set.cpp:20:17:20:22 | call to source |
 | set.cpp:50:10:50:13 | call to find | set.cpp:20:17:20:22 | call to source |
 | set.cpp:51:11:51:14 | call to find | set.cpp:20:17:20:22 | call to source |
 | set.cpp:61:8:61:8 | call to operator* | set.cpp:20:17:20:22 | call to source |
 | set.cpp:61:8:61:11 | (reference dereference) | set.cpp:20:17:20:22 | call to source |
-<<<<<<< HEAD
-| set.cpp:78:7:78:9 | call to set | set.cpp:76:13:76:18 | call to source |
-| set.cpp:81:7:81:9 | call to set | set.cpp:77:13:77:18 | call to source |
-| set.cpp:84:7:84:9 | call to set | set.cpp:76:13:76:18 | call to source |
-| set.cpp:85:7:85:9 | call to set | set.cpp:76:13:76:18 | call to source |
-| set.cpp:86:7:86:9 | call to set | set.cpp:77:13:77:18 | call to source |
-| set.cpp:87:7:87:9 | call to set | set.cpp:77:13:77:18 | call to source |
-| set.cpp:95:7:95:9 | call to set | set.cpp:91:13:91:18 | call to source |
-| set.cpp:98:7:98:9 | call to set | set.cpp:94:13:94:18 | call to source |
-| set.cpp:101:7:101:9 | call to set | set.cpp:91:13:91:18 | call to source |
-| set.cpp:104:7:104:9 | call to set | set.cpp:94:13:94:18 | call to source |
-| set.cpp:110:7:110:9 | call to set | set.cpp:108:13:108:18 | call to source |
-| set.cpp:110:7:110:9 | call to set | set.cpp:109:13:109:18 | call to source |
-| set.cpp:111:11:111:15 | call to erase | set.cpp:108:13:108:18 | call to source |
-| set.cpp:111:11:111:15 | call to erase | set.cpp:109:13:109:18 | call to source |
-| set.cpp:112:7:112:9 | call to set | set.cpp:108:13:108:18 | call to source |
-| set.cpp:112:7:112:9 | call to set | set.cpp:109:13:109:18 | call to source |
-| set.cpp:114:7:114:9 | call to set | set.cpp:108:13:108:18 | call to source |
-| set.cpp:114:7:114:9 | call to set | set.cpp:109:13:109:18 | call to source |
-=======
 | set.cpp:69:11:69:21 | call to lower_bound | set.cpp:67:13:67:18 | call to source |
 | set.cpp:70:11:70:21 | call to upper_bound | set.cpp:67:13:67:18 | call to source |
 | set.cpp:71:7:71:32 | call to iterator | set.cpp:67:13:67:18 | call to source |
@@ -254,52 +151,21 @@
 | set.cpp:111:11:111:15 | call to erase | set.cpp:109:13:109:18 | call to source |
 | set.cpp:120:7:120:33 | call to iterator | set.cpp:120:19:120:24 | call to source |
 | set.cpp:124:11:124:22 | call to emplace_hint | set.cpp:124:37:124:42 | call to source |
->>>>>>> 7f2aa81d
 | set.cpp:134:7:134:31 | call to iterator | set.cpp:134:17:134:22 | call to source |
 | set.cpp:136:10:136:15 | call to insert | set.cpp:136:29:136:34 | call to source |
-| set.cpp:140:7:140:8 | call to unordered_set | set.cpp:134:17:134:22 | call to source |
-| set.cpp:142:7:142:8 | call to unordered_set | set.cpp:136:29:136:34 | call to source |
-| set.cpp:144:7:144:8 | call to unordered_set | set.cpp:134:17:134:22 | call to source |
 | set.cpp:146:10:146:13 | call to find | set.cpp:134:17:134:22 | call to source |
 | set.cpp:148:10:148:13 | call to find | set.cpp:136:29:136:34 | call to source |
 | set.cpp:150:10:150:13 | call to find | set.cpp:134:17:134:22 | call to source |
-| set.cpp:158:7:158:8 | call to unordered_set | set.cpp:134:17:134:22 | call to source |
-| set.cpp:159:7:159:8 | call to unordered_set | set.cpp:134:17:134:22 | call to source |
-| set.cpp:160:7:160:8 | call to unordered_set | set.cpp:134:17:134:22 | call to source |
-| set.cpp:161:7:161:9 | call to unordered_set | set.cpp:134:17:134:22 | call to source |
-| set.cpp:162:10:162:13 | call to find | set.cpp:134:17:134:22 | call to source |
-| set.cpp:163:10:163:13 | call to find | set.cpp:134:17:134:22 | call to source |
 | set.cpp:164:10:164:13 | call to find | set.cpp:134:17:134:22 | call to source |
 | set.cpp:165:11:165:14 | call to find | set.cpp:134:17:134:22 | call to source |
 | set.cpp:175:8:175:8 | call to operator* | set.cpp:134:17:134:22 | call to source |
 | set.cpp:175:8:175:11 | (reference dereference) | set.cpp:134:17:134:22 | call to source |
-<<<<<<< HEAD
-| set.cpp:190:7:190:9 | call to unordered_set | set.cpp:188:13:188:18 | call to source |
-| set.cpp:193:7:193:9 | call to unordered_set | set.cpp:189:13:189:18 | call to source |
-| set.cpp:196:7:196:9 | call to unordered_set | set.cpp:188:13:188:18 | call to source |
-| set.cpp:197:7:197:9 | call to unordered_set | set.cpp:188:13:188:18 | call to source |
-| set.cpp:198:7:198:9 | call to unordered_set | set.cpp:189:13:189:18 | call to source |
-| set.cpp:199:7:199:9 | call to unordered_set | set.cpp:189:13:189:18 | call to source |
-| set.cpp:207:7:207:9 | call to unordered_set | set.cpp:203:13:203:18 | call to source |
-| set.cpp:210:7:210:9 | call to unordered_set | set.cpp:206:13:206:18 | call to source |
-| set.cpp:213:7:213:9 | call to unordered_set | set.cpp:203:13:203:18 | call to source |
-| set.cpp:216:7:216:9 | call to unordered_set | set.cpp:206:13:206:18 | call to source |
-| set.cpp:222:7:222:9 | call to unordered_set | set.cpp:220:13:220:18 | call to source |
-| set.cpp:222:7:222:9 | call to unordered_set | set.cpp:221:13:221:18 | call to source |
-| set.cpp:223:11:223:15 | call to erase | set.cpp:220:13:220:18 | call to source |
-| set.cpp:223:11:223:15 | call to erase | set.cpp:221:13:221:18 | call to source |
-| set.cpp:224:7:224:9 | call to unordered_set | set.cpp:220:13:220:18 | call to source |
-| set.cpp:224:7:224:9 | call to unordered_set | set.cpp:221:13:221:18 | call to source |
-| set.cpp:226:7:226:9 | call to unordered_set | set.cpp:220:13:220:18 | call to source |
-| set.cpp:226:7:226:9 | call to unordered_set | set.cpp:221:13:221:18 | call to source |
-=======
 | set.cpp:183:7:183:32 | call to iterator | set.cpp:181:13:181:18 | call to source |
 | set.cpp:184:7:184:33 | call to iterator | set.cpp:181:13:181:18 | call to source |
 | set.cpp:223:11:223:15 | call to erase | set.cpp:220:13:220:18 | call to source |
 | set.cpp:223:11:223:15 | call to erase | set.cpp:221:13:221:18 | call to source |
 | set.cpp:232:7:232:33 | call to iterator | set.cpp:232:19:232:24 | call to source |
 | set.cpp:236:11:236:22 | call to emplace_hint | set.cpp:236:37:236:42 | call to source |
->>>>>>> 7f2aa81d
 | smart_pointer.cpp:13:10:13:10 | Argument 0 indirection | smart_pointer.cpp:11:52:11:57 | call to source |
 | smart_pointer.cpp:25:10:25:10 | Argument 0 indirection | smart_pointer.cpp:23:52:23:57 | call to source |
 | smart_pointer.cpp:52:12:52:14 | call to get | smart_pointer.cpp:51:52:51:57 | call to source |
@@ -323,13 +189,9 @@
 | string.cpp:130:8:130:8 | c | string.cpp:120:16:120:21 | call to source |
 | string.cpp:135:8:135:8 | (reference dereference) | string.cpp:133:28:133:33 | call to source |
 | string.cpp:135:8:135:8 | c | string.cpp:133:28:133:33 | call to source |
-| string.cpp:145:8:145:14 | Argument 0 indirection | string.cpp:142:18:142:23 | call to source |
 | string.cpp:145:11:145:11 | call to operator+ | string.cpp:142:18:142:23 | call to source |
-| string.cpp:146:8:146:14 | Argument 0 indirection | string.cpp:142:18:142:23 | call to source |
 | string.cpp:146:11:146:11 | call to operator+ | string.cpp:142:18:142:23 | call to source |
-| string.cpp:147:8:147:14 | Argument 0 indirection | string.cpp:142:18:142:23 | call to source |
 | string.cpp:147:11:147:11 | call to operator+ | string.cpp:142:18:142:23 | call to source |
-| string.cpp:150:8:150:20 | Argument 0 indirection | string.cpp:150:13:150:18 | call to source |
 | string.cpp:150:11:150:11 | call to operator+ | string.cpp:150:13:150:18 | call to source |
 | string.cpp:159:8:159:9 | Argument 0 indirection | string.cpp:155:18:155:23 | call to source |
 | string.cpp:163:8:163:9 | Argument 0 indirection | string.cpp:155:18:155:23 | call to source |
@@ -358,7 +220,6 @@
 | string.cpp:295:7:295:8 | Argument 0 indirection | string.cpp:291:17:291:22 | call to source |
 | string.cpp:301:7:301:8 | Argument 0 indirection | string.cpp:289:17:289:22 | call to source |
 | string.cpp:303:7:303:8 | Argument 0 indirection | string.cpp:291:17:291:22 | call to source |
-| string.cpp:323:7:323:29 | Argument 0 indirection | string.cpp:320:16:320:21 | call to source |
 | string.cpp:323:9:323:14 | call to substr | string.cpp:320:16:320:21 | call to source |
 | string.cpp:364:8:364:9 | Argument 0 indirection | string.cpp:358:18:358:23 | call to source |
 | string.cpp:382:8:382:8 | call to operator* | string.cpp:374:18:374:23 | call to source |
@@ -371,8 +232,6 @@
 | string.cpp:407:8:407:11 | (reference dereference) | string.cpp:389:18:389:23 | call to source |
 | string.cpp:415:8:415:8 | call to operator* | string.cpp:389:18:389:23 | call to source |
 | string.cpp:415:8:415:11 | (reference dereference) | string.cpp:389:18:389:23 | call to source |
-| string.cpp:419:8:419:10 | call to iterator | string.cpp:389:18:389:23 | call to source |
-| string.cpp:422:8:422:10 | call to iterator | string.cpp:389:18:389:23 | call to source |
 | string.cpp:437:7:437:8 | Argument 0 indirection | string.cpp:431:14:431:19 | call to source |
 | string.cpp:450:8:450:8 | Argument 0 indirection | string.cpp:449:32:449:46 | call to source |
 | string.cpp:463:8:463:8 | Argument 0 indirection | string.cpp:457:18:457:23 | call to source |
@@ -395,16 +254,13 @@
 | stringstream.cpp:34:23:34:31 | (reference dereference) | stringstream.cpp:34:14:34:19 | call to source |
 | stringstream.cpp:38:7:38:9 | Argument 0 indirection | stringstream.cpp:32:14:32:19 | call to source |
 | stringstream.cpp:40:7:40:9 | Argument 0 indirection | stringstream.cpp:34:14:34:19 | call to source |
-| stringstream.cpp:43:7:43:15 | Argument 0 indirection | stringstream.cpp:32:14:32:19 | call to source |
 | stringstream.cpp:43:11:43:13 | call to str | stringstream.cpp:32:14:32:19 | call to source |
-| stringstream.cpp:45:7:45:15 | Argument 0 indirection | stringstream.cpp:34:14:34:19 | call to source |
 | stringstream.cpp:45:11:45:13 | call to str | stringstream.cpp:34:14:34:19 | call to source |
 | stringstream.cpp:52:7:52:9 | Argument 0 indirection | stringstream.cpp:49:10:49:15 | call to source |
 | stringstream.cpp:53:7:53:9 | Argument 0 indirection | stringstream.cpp:50:10:50:15 | call to source |
 | stringstream.cpp:59:7:59:9 | Argument 0 indirection | stringstream.cpp:56:15:56:29 | call to source |
 | stringstream.cpp:66:7:66:10 | Argument 0 indirection | stringstream.cpp:63:18:63:23 | call to source |
 | stringstream.cpp:81:7:81:9 | Argument 0 indirection | stringstream.cpp:70:32:70:37 | source |
-| stringstream.cpp:83:7:83:15 | Argument 0 indirection | stringstream.cpp:70:32:70:37 | source |
 | stringstream.cpp:83:11:83:13 | call to str | stringstream.cpp:70:32:70:37 | source |
 | stringstream.cpp:85:7:85:8 | v2 | stringstream.cpp:70:32:70:37 | source |
 | stringstream.cpp:103:7:103:9 | Argument 0 indirection | stringstream.cpp:91:19:91:24 | call to source |
@@ -418,15 +274,10 @@
 | stringstream.cpp:143:11:143:22 | (reference dereference) | stringstream.cpp:143:14:143:19 | call to source |
 | stringstream.cpp:149:7:149:8 | Argument 0 indirection | stringstream.cpp:143:14:143:19 | call to source |
 | stringstream.cpp:150:7:150:8 | Argument 0 indirection | stringstream.cpp:143:14:143:19 | call to source |
-| stringstream.cpp:157:7:157:8 | Argument 0 indirection | stringstream.cpp:143:14:143:19 | call to source |
 | stringstream.cpp:157:7:157:8 | call to basic_string | stringstream.cpp:143:14:143:19 | call to source |
-| stringstream.cpp:158:7:158:8 | Argument 0 indirection | stringstream.cpp:143:14:143:19 | call to source |
 | stringstream.cpp:158:7:158:8 | call to basic_string | stringstream.cpp:143:14:143:19 | call to source |
-| stringstream.cpp:168:7:168:8 | Argument 0 indirection | stringstream.cpp:143:14:143:19 | call to source |
 | stringstream.cpp:168:7:168:8 | call to basic_string | stringstream.cpp:143:14:143:19 | call to source |
-| stringstream.cpp:170:7:170:8 | Argument 0 indirection | stringstream.cpp:143:14:143:19 | call to source |
 | stringstream.cpp:170:7:170:8 | call to basic_string | stringstream.cpp:143:14:143:19 | call to source |
-| stringstream.cpp:172:7:172:9 | Argument 0 indirection | stringstream.cpp:143:14:143:19 | call to source |
 | stringstream.cpp:172:7:172:9 | call to basic_string | stringstream.cpp:143:14:143:19 | call to source |
 | stringstream.cpp:175:7:175:20 | ... = ... | stringstream.cpp:143:14:143:19 | call to source |
 | stringstream.cpp:177:7:177:21 | ... = ... | stringstream.cpp:143:14:143:19 | call to source |
@@ -434,22 +285,16 @@
 | stringstream.cpp:183:7:183:8 | c4 | stringstream.cpp:143:14:143:19 | call to source |
 | stringstream.cpp:185:7:185:8 | c6 | stringstream.cpp:143:14:143:19 | call to source |
 | stringstream.cpp:197:10:197:12 | call to get | stringstream.cpp:196:18:196:32 | call to source |
-| stringstream.cpp:219:7:219:8 | Argument 0 indirection | stringstream.cpp:203:24:203:29 | call to source |
 | stringstream.cpp:219:7:219:8 | call to basic_string | stringstream.cpp:203:24:203:29 | call to source |
-| stringstream.cpp:220:7:220:8 | Argument 0 indirection | stringstream.cpp:203:24:203:29 | call to source |
 | stringstream.cpp:220:7:220:8 | call to basic_string | stringstream.cpp:203:24:203:29 | call to source |
-| stringstream.cpp:227:7:227:8 | Argument 0 indirection | stringstream.cpp:203:24:203:29 | call to source |
 | stringstream.cpp:227:7:227:8 | call to basic_string | stringstream.cpp:203:24:203:29 | call to source |
-| stringstream.cpp:228:7:228:8 | Argument 0 indirection | stringstream.cpp:203:24:203:29 | call to source |
 | stringstream.cpp:228:7:228:8 | call to basic_string | stringstream.cpp:203:24:203:29 | call to source |
-| stringstream.cpp:231:7:231:8 | Argument 0 indirection | stringstream.cpp:203:24:203:29 | call to source |
 | stringstream.cpp:231:7:231:8 | call to basic_string | stringstream.cpp:203:24:203:29 | call to source |
 | stringstream.cpp:239:7:239:8 | Argument 0 indirection | stringstream.cpp:203:24:203:29 | call to source |
 | stringstream.cpp:240:7:240:8 | Argument 0 indirection | stringstream.cpp:203:24:203:29 | call to source |
 | stringstream.cpp:247:7:247:8 | Argument 0 indirection | stringstream.cpp:203:24:203:29 | call to source |
 | stringstream.cpp:248:7:248:8 | Argument 0 indirection | stringstream.cpp:203:24:203:29 | call to source |
 | stringstream.cpp:251:7:251:8 | Argument 0 indirection | stringstream.cpp:203:24:203:29 | call to source |
-| stringstream.cpp:263:7:263:8 | Argument 0 indirection | stringstream.cpp:257:24:257:29 | call to source |
 | stringstream.cpp:263:7:263:8 | call to basic_string | stringstream.cpp:257:24:257:29 | call to source |
 | structlikeclass.cpp:35:8:35:9 | s1 | structlikeclass.cpp:29:22:29:27 | call to source |
 | structlikeclass.cpp:36:8:36:9 | s2 | structlikeclass.cpp:30:24:30:29 | call to source |
@@ -462,7 +307,6 @@
 | swap1.cpp:78:12:78:16 | data1 | swap1.cpp:71:15:71:20 | call to source |
 | swap1.cpp:79:12:79:16 | data1 | swap1.cpp:71:15:71:20 | call to source |
 | swap1.cpp:83:13:83:17 | data1 | swap1.cpp:82:16:82:21 | call to source |
-| swap1.cpp:87:13:87:17 | data1 | swap1.cpp:82:16:82:21 | call to source |
 | swap1.cpp:88:13:88:17 | data1 | swap1.cpp:82:16:82:21 | call to source |
 | swap1.cpp:97:12:97:16 | data1 | swap1.cpp:95:15:95:20 | call to source |
 | swap1.cpp:102:12:102:16 | data1 | swap1.cpp:95:15:95:20 | call to source |
@@ -479,7 +323,6 @@
 | swap2.cpp:78:12:78:16 | data1 | swap2.cpp:71:15:71:20 | call to source |
 | swap2.cpp:79:12:79:16 | data1 | swap2.cpp:71:15:71:20 | call to source |
 | swap2.cpp:83:13:83:17 | data1 | swap2.cpp:82:16:82:21 | call to source |
-| swap2.cpp:87:13:87:17 | data1 | swap2.cpp:82:16:82:21 | call to source |
 | swap2.cpp:88:13:88:17 | data1 | swap2.cpp:82:16:82:21 | call to source |
 | swap2.cpp:97:12:97:16 | data1 | swap2.cpp:95:15:95:20 | call to source |
 | swap2.cpp:102:12:102:16 | data1 | swap2.cpp:95:15:95:20 | call to source |
@@ -565,7 +408,6 @@
 | vector.cpp:258:8:258:9 | Argument 0 indirection | vector.cpp:239:15:239:20 | call to source |
 | vector.cpp:259:8:259:9 | Argument 0 indirection | vector.cpp:239:15:239:20 | call to source |
 | vector.cpp:260:8:260:9 | Argument 0 indirection | vector.cpp:239:15:239:20 | call to source |
-| vector.cpp:261:8:261:9 | Argument 0 indirection | vector.cpp:239:15:239:20 | call to source |
 | vector.cpp:273:8:273:9 | Argument 0 indirection | vector.cpp:269:18:269:31 | call to source |
 | vector.cpp:274:8:274:9 | Argument 0 indirection | vector.cpp:270:18:270:35 | call to source |
 | vector.cpp:275:8:275:9 | Argument 0 indirection | vector.cpp:271:18:271:34 | call to source |
