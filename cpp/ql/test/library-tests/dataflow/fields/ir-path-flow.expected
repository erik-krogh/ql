--- conflicted
+++ resolved
@@ -11,23 +11,20 @@
 | A.cpp:100:5:100:13 | a [a] | A.cpp:101:8:101:9 | Argument 0 indirection [a] |
 | A.cpp:101:8:101:9 | Argument 0 indirection [a] | A.cpp:103:14:103:14 | *c [a] |
 | A.cpp:103:14:103:14 | *c [a] | A.cpp:107:16:107:16 | a |
-<<<<<<< HEAD
+| A.cpp:107:16:107:16 | a | A.cpp:107:16:107:16 | a |
 | A.cpp:126:5:126:5 | Chi [c] | A.cpp:131:8:131:8 | f7 output argument [c] |
 | A.cpp:126:5:126:5 | set output argument [c] | A.cpp:126:5:126:5 | Chi [c] |
 | A.cpp:126:12:126:18 | new | A.cpp:126:5:126:5 | set output argument [c] |
 | A.cpp:131:8:131:8 | Chi [c] | A.cpp:132:13:132:13 | c |
 | A.cpp:131:8:131:8 | f7 output argument [c] | A.cpp:131:8:131:8 | Chi [c] |
-=======
-| A.cpp:107:16:107:16 | a | A.cpp:107:12:107:16 | (void *)... |
-| A.cpp:107:16:107:16 | a | A.cpp:107:16:107:16 | a |
->>>>>>> ae46a8d8
+| A.cpp:132:13:132:13 | c | A.cpp:132:13:132:13 | c |
 | A.cpp:142:7:142:20 | Chi [c] | A.cpp:151:18:151:18 | D output argument [c] |
 | A.cpp:142:7:142:20 | Store | A.cpp:142:7:142:20 | c [c] |
 | A.cpp:142:7:142:20 | c [c] | A.cpp:142:7:142:20 | Chi [c] |
 | A.cpp:142:14:142:20 | new | A.cpp:142:7:142:20 | Store |
-<<<<<<< HEAD
 | A.cpp:143:7:143:31 | Chi [b] | A.cpp:151:12:151:24 | D output argument [b] |
-| A.cpp:143:7:143:31 | Store | A.cpp:143:7:143:31 | Chi [b] |
+| A.cpp:143:7:143:31 | Store | A.cpp:143:7:143:31 | b [b] |
+| A.cpp:143:7:143:31 | b [b] | A.cpp:143:7:143:31 | Chi [b] |
 | A.cpp:143:25:143:31 | new | A.cpp:143:7:143:31 | Store |
 | A.cpp:150:12:150:18 | new | A.cpp:151:18:151:18 | b |
 | A.cpp:151:12:151:24 | Chi [b] | A.cpp:152:13:152:13 | b |
@@ -35,25 +32,24 @@
 | A.cpp:151:18:151:18 | Chi [c] | A.cpp:154:13:154:13 | c |
 | A.cpp:151:18:151:18 | D output argument [c] | A.cpp:151:18:151:18 | Chi [c] |
 | A.cpp:151:18:151:18 | b | A.cpp:151:12:151:24 | D output argument [b] |
+| A.cpp:152:13:152:13 | b | A.cpp:152:13:152:13 | b |
+| A.cpp:154:13:154:13 | c | A.cpp:154:13:154:13 | c |
 | C.cpp:18:12:18:18 | C output argument [s1] | C.cpp:19:5:19:5 | Argument -1 indirection [s1] |
 | C.cpp:18:12:18:18 | C output argument [s3] | C.cpp:19:5:19:5 | Argument -1 indirection [s3] |
 | C.cpp:19:5:19:5 | Argument -1 indirection [s1] | C.cpp:27:8:27:11 | *#this [s1] |
 | C.cpp:19:5:19:5 | Argument -1 indirection [s3] | C.cpp:27:8:27:11 | *#this [s3] |
-| C.cpp:22:12:22:21 | Chi [s1] | C.cpp:24:5:24:25 | Chi [s1] |
-| C.cpp:22:12:22:21 | Store | C.cpp:22:12:22:21 | Chi [s1] |
+| C.cpp:22:12:22:21 | Store | C.cpp:22:12:22:21 | s1 [s1] |
 | C.cpp:22:12:22:21 | new | C.cpp:22:12:22:21 | Store |
+| C.cpp:22:12:22:21 | s1 [s1] | C.cpp:24:5:24:25 | Chi [s1] |
 | C.cpp:24:5:24:25 | Chi [s1] | C.cpp:18:12:18:18 | C output argument [s1] |
 | C.cpp:24:5:24:25 | Chi [s3] | C.cpp:18:12:18:18 | C output argument [s3] |
-| C.cpp:24:5:24:25 | Store | C.cpp:24:5:24:25 | Chi [s3] |
+| C.cpp:24:5:24:25 | Store | C.cpp:24:5:24:25 | s3 [s3] |
+| C.cpp:24:5:24:25 | s3 [s3] | C.cpp:24:5:24:25 | Chi [s3] |
 | C.cpp:24:16:24:25 | new | C.cpp:24:5:24:25 | Store |
 | C.cpp:27:8:27:11 | *#this [s1] | C.cpp:29:10:29:11 | s1 |
 | C.cpp:27:8:27:11 | *#this [s3] | C.cpp:31:10:31:11 | s3 |
-=======
-| A.cpp:151:18:151:18 | Chi [c] | A.cpp:154:13:154:13 | c |
-| A.cpp:151:18:151:18 | D output argument [c] | A.cpp:151:18:151:18 | Chi [c] |
-| A.cpp:154:13:154:13 | c | A.cpp:154:10:154:13 | (void *)... |
-| A.cpp:154:13:154:13 | c | A.cpp:154:13:154:13 | c |
->>>>>>> ae46a8d8
+| C.cpp:29:10:29:11 | s1 | C.cpp:29:10:29:11 | s1 |
+| C.cpp:31:10:31:11 | s3 | C.cpp:31:10:31:11 | s3 |
 | aliasing.cpp:9:3:9:22 | Chi [m1] | aliasing.cpp:25:17:25:19 | pointerSetter output argument [m1] |
 | aliasing.cpp:9:3:9:22 | Store | aliasing.cpp:9:3:9:22 | m1 [m1] |
 | aliasing.cpp:9:3:9:22 | m1 [m1] | aliasing.cpp:9:3:9:22 | Chi [m1] |
@@ -100,37 +96,109 @@
 | by_reference.cpp:88:3:88:24 | Store | by_reference.cpp:88:3:88:24 | a [a] |
 | by_reference.cpp:88:3:88:24 | a [a] | by_reference.cpp:88:3:88:24 | Chi [a] |
 | by_reference.cpp:88:13:88:22 | call to user_input | by_reference.cpp:88:3:88:24 | Store |
-<<<<<<< HEAD
-| by_reference.cpp:102:21:102:39 | Chi [a] | by_reference.cpp:110:27:110:27 | a |
-| by_reference.cpp:102:21:102:39 | taint_inner_a_ptr output argument [a] | by_reference.cpp:102:21:102:39 | Chi [a] |
-| by_reference.cpp:106:21:106:41 | Chi [a] | by_reference.cpp:114:29:114:29 | a |
-| by_reference.cpp:106:21:106:41 | taint_inner_a_ptr output argument [a] | by_reference.cpp:106:21:106:41 | Chi [a] |
-| by_reference.cpp:122:21:122:38 | Chi [a] | by_reference.cpp:130:27:130:27 | a |
-| by_reference.cpp:122:21:122:38 | taint_inner_a_ref output argument [a] | by_reference.cpp:122:21:122:38 | Chi [a] |
-| by_reference.cpp:126:21:126:40 | Chi [a] | by_reference.cpp:134:29:134:29 | a |
-| by_reference.cpp:126:21:126:40 | taint_inner_a_ref output argument [a] | by_reference.cpp:126:21:126:40 | Chi [a] |
+| by_reference.cpp:102:21:102:39 | Chi [inner_nested, a] | by_reference.cpp:110:27:110:27 | inner_nested.a [a] |
+| by_reference.cpp:102:21:102:39 | inner_nested [inner_nested, a] | by_reference.cpp:102:21:102:39 | Chi [inner_nested, a] |
+| by_reference.cpp:102:21:102:39 | taint_inner_a_ptr output argument [a] | by_reference.cpp:102:21:102:39 | inner_nested [inner_nested, a] |
+| by_reference.cpp:106:21:106:41 | Chi [inner_nested, a] | by_reference.cpp:114:29:114:29 | inner_nested.a [a] |
+| by_reference.cpp:106:21:106:41 | inner_nested [inner_nested, a] | by_reference.cpp:106:21:106:41 | Chi [inner_nested, a] |
+| by_reference.cpp:106:21:106:41 | taint_inner_a_ptr output argument [a] | by_reference.cpp:106:21:106:41 | inner_nested [inner_nested, a] |
+| by_reference.cpp:110:27:110:27 | a | by_reference.cpp:110:27:110:27 | a |
+| by_reference.cpp:110:27:110:27 | inner_nested.a [a] | by_reference.cpp:110:27:110:27 | a |
+| by_reference.cpp:114:29:114:29 | a | by_reference.cpp:114:29:114:29 | a |
+| by_reference.cpp:114:29:114:29 | inner_nested.a [a] | by_reference.cpp:114:29:114:29 | a |
+| by_reference.cpp:122:21:122:38 | Chi [inner_nested, a] | by_reference.cpp:130:27:130:27 | inner_nested.a [a] |
+| by_reference.cpp:122:21:122:38 | inner_nested [inner_nested, a] | by_reference.cpp:122:21:122:38 | Chi [inner_nested, a] |
+| by_reference.cpp:122:21:122:38 | taint_inner_a_ref output argument [a] | by_reference.cpp:122:21:122:38 | inner_nested [inner_nested, a] |
+| by_reference.cpp:126:21:126:40 | Chi [inner_nested, a] | by_reference.cpp:134:29:134:29 | inner_nested.a [a] |
+| by_reference.cpp:126:21:126:40 | inner_nested [inner_nested, a] | by_reference.cpp:126:21:126:40 | Chi [inner_nested, a] |
+| by_reference.cpp:126:21:126:40 | taint_inner_a_ref output argument [a] | by_reference.cpp:126:21:126:40 | inner_nested [inner_nested, a] |
+| by_reference.cpp:130:27:130:27 | a | by_reference.cpp:130:27:130:27 | a |
+| by_reference.cpp:130:27:130:27 | inner_nested.a [a] | by_reference.cpp:130:27:130:27 | a |
+| by_reference.cpp:134:29:134:29 | a | by_reference.cpp:134:29:134:29 | a |
+| by_reference.cpp:134:29:134:29 | inner_nested.a [a] | by_reference.cpp:134:29:134:29 | a |
 | complex.cpp:40:17:40:17 | *b [a_] | complex.cpp:51:16:51:16 | Argument -1 indirection [a_] |
 | complex.cpp:40:17:40:17 | *b [b_] | complex.cpp:51:16:51:16 | Argument -1 indirection [b_] |
 | complex.cpp:40:17:40:17 | *b [b_] | complex.cpp:52:16:52:16 | Argument -1 indirection [b_] |
+| complex.cpp:40:17:40:17 | *b [inner, b_] | complex.cpp:51:16:51:16 | inner.f [b_] |
+| complex.cpp:40:17:40:17 | *b [inner, f, ... (3)] | complex.cpp:51:16:51:16 | Argument -1 indirection [inner, f, ... (3)] |
+| complex.cpp:40:17:40:17 | *b [inner, f, ... (3)] | complex.cpp:51:16:51:16 | Chi [inner, f, ... (3)] |
+| complex.cpp:40:17:40:17 | *b [inner, f, ... (3)] | complex.cpp:51:16:51:16 | inner.f [f, a_] |
+| complex.cpp:40:17:40:17 | *b [inner, f, ... (3)] | complex.cpp:51:16:51:16 | inner.f [f, b_] |
+| complex.cpp:40:17:40:17 | *b [inner, f, ... (5)] | complex.cpp:51:16:51:16 | inner.f [f, inner, ... (4)] |
+| complex.cpp:51:16:51:16 | Argument -1 indirection [a_] | complex.cpp:51:16:51:16 | a output argument [a_] |
 | complex.cpp:51:16:51:16 | Argument -1 indirection [a_] | complex.cpp:51:18:51:18 | call to a |
 | complex.cpp:51:16:51:16 | Argument -1 indirection [b_] | complex.cpp:51:16:51:16 | a output argument [b_] |
+| complex.cpp:51:16:51:16 | Argument -1 indirection [inner, f, ... (3)] | complex.cpp:51:16:51:16 | a output argument [inner, f, ... (3)] |
+| complex.cpp:51:16:51:16 | Chi [inner, f, ... (3)] | complex.cpp:52:16:52:16 | inner.f [f, b_] |
+| complex.cpp:51:16:51:16 | a output argument [a_] | complex.cpp:51:16:51:16 | f [f, a_] |
+| complex.cpp:51:16:51:16 | a output argument [b_] | complex.cpp:51:16:51:16 | f [f, b_] |
 | complex.cpp:51:16:51:16 | a output argument [b_] | complex.cpp:52:16:52:16 | Argument -1 indirection [b_] |
+| complex.cpp:51:16:51:16 | a output argument [inner, f, ... (3)] | complex.cpp:51:16:51:16 | Chi [inner, f, ... (3)] |
+| complex.cpp:51:16:51:16 | f [a_] | complex.cpp:51:16:51:16 | Argument -1 indirection [a_] |
+| complex.cpp:51:16:51:16 | f [b_] | complex.cpp:51:16:51:16 | Argument -1 indirection [b_] |
+| complex.cpp:51:16:51:16 | f [f, a_] | complex.cpp:51:16:51:16 | inner.f [inner, f, ... (3)] |
+| complex.cpp:51:16:51:16 | f [f, b_] | complex.cpp:51:16:51:16 | inner.f [inner, f, ... (3)] |
+| complex.cpp:51:16:51:16 | f [inner, f, ... (3)] | complex.cpp:51:16:51:16 | Argument -1 indirection [inner, f, ... (3)] |
+| complex.cpp:51:16:51:16 | inner.f [b_] | complex.cpp:52:16:52:16 | Argument -1 indirection [b_] |
+| complex.cpp:51:16:51:16 | inner.f [f, a_] | complex.cpp:51:16:51:16 | f [a_] |
+| complex.cpp:51:16:51:16 | inner.f [f, b_] | complex.cpp:51:16:51:16 | f [b_] |
+| complex.cpp:51:16:51:16 | inner.f [f, inner, ... (4)] | complex.cpp:51:16:51:16 | f [inner, f, ... (3)] |
+| complex.cpp:51:16:51:16 | inner.f [inner, f, ... (3)] | complex.cpp:51:16:51:16 | Chi [inner, f, ... (3)] |
 | complex.cpp:52:16:52:16 | Argument -1 indirection [b_] | complex.cpp:52:18:52:18 | call to b |
+| complex.cpp:52:16:52:16 | f [b_] | complex.cpp:52:16:52:16 | Argument -1 indirection [b_] |
+| complex.cpp:52:16:52:16 | inner.f [f, b_] | complex.cpp:52:16:52:16 | f [b_] |
+| complex.cpp:62:12:62:12 | f [f, a_] | complex.cpp:62:12:62:12 | inner.f [inner, f, ... (3)] |
+| complex.cpp:62:12:62:12 | inner.f [inner, f, ... (3)] | complex.cpp:68:7:68:8 | Argument 0 indirection [inner, f, ... (3)] |
+| complex.cpp:62:12:62:12 | setA output argument [a_] | complex.cpp:62:12:62:12 | f [f, a_] |
 | complex.cpp:62:12:62:12 | setA output argument [a_] | complex.cpp:68:7:68:8 | Argument 0 indirection [a_] |
 | complex.cpp:62:19:62:28 | call to user_input | complex.cpp:62:12:62:12 | setA output argument [a_] |
+| complex.cpp:63:12:63:12 | f [f, b_] | complex.cpp:63:12:63:12 | inner.f [inner, f, ... (3)] |
+| complex.cpp:63:12:63:12 | inner.f [inner, f, ... (3)] | complex.cpp:71:7:71:8 | Argument 0 indirection [inner, f, ... (3)] |
+| complex.cpp:63:12:63:12 | setB output argument [b_] | complex.cpp:63:12:63:12 | f [f, b_] |
 | complex.cpp:63:12:63:12 | setB output argument [b_] | complex.cpp:71:7:71:8 | Argument 0 indirection [b_] |
 | complex.cpp:63:19:63:28 | call to user_input | complex.cpp:63:12:63:12 | setB output argument [b_] |
+| complex.cpp:64:12:64:12 | Chi [inner, f, ... (3)] | complex.cpp:65:12:65:12 | inner.f [f, a_] |
+| complex.cpp:64:12:64:12 | Chi [inner, f, ... (3)] | complex.cpp:65:12:65:12 | inner.f [f, b_] |
+| complex.cpp:64:12:64:12 | Chi [inner, f, ... (3)] | complex.cpp:65:12:65:12 | inner.f [f, b_] |
+| complex.cpp:64:12:64:12 | f [f, a_] | complex.cpp:64:12:64:12 | inner.f [inner, f, ... (3)] |
+| complex.cpp:64:12:64:12 | inner.f [inner, f, ... (3)] | complex.cpp:64:12:64:12 | Chi [inner, f, ... (3)] |
+| complex.cpp:64:12:64:12 | inner.f [inner, f, ... (3)] | complex.cpp:65:12:65:12 | Argument -1 indirection [inner, f, ... (3)] |
+| complex.cpp:64:12:64:12 | inner.f [inner, f, ... (3)] | complex.cpp:74:7:74:8 | Argument 0 indirection [inner, f, ... (3)] |
+| complex.cpp:64:12:64:12 | setA output argument [a_] | complex.cpp:64:12:64:12 | f [f, a_] |
 | complex.cpp:64:12:64:12 | setA output argument [a_] | complex.cpp:65:12:65:12 | Argument -1 indirection [a_] |
 | complex.cpp:64:12:64:12 | setA output argument [a_] | complex.cpp:74:7:74:8 | Argument 0 indirection [a_] |
 | complex.cpp:64:19:64:28 | call to user_input | complex.cpp:64:12:64:12 | setA output argument [a_] |
 | complex.cpp:65:12:65:12 | Argument -1 indirection [a_] | complex.cpp:65:12:65:12 | setB output argument [a_] |
+| complex.cpp:65:12:65:12 | Argument -1 indirection [b_] | complex.cpp:65:12:65:12 | setB output argument [b_] |
+| complex.cpp:65:12:65:12 | Argument -1 indirection [inner, f, ... (3)] | complex.cpp:65:12:65:12 | setB output argument [inner, f, ... (3)] |
+| complex.cpp:65:12:65:12 | f [a_] | complex.cpp:65:12:65:12 | Argument -1 indirection [a_] |
+| complex.cpp:65:12:65:12 | f [b_] | complex.cpp:65:12:65:12 | Argument -1 indirection [b_] |
+| complex.cpp:65:12:65:12 | f [b_] | complex.cpp:65:12:65:12 | inner.f [inner, b_] |
+| complex.cpp:65:12:65:12 | f [f, a_] | complex.cpp:65:12:65:12 | inner.f [inner, f, ... (3)] |
+| complex.cpp:65:12:65:12 | f [f, b_] | complex.cpp:65:12:65:12 | inner.f [inner, f, ... (3)] |
+| complex.cpp:65:12:65:12 | f [f, inner, ... (4)] | complex.cpp:65:12:65:12 | inner.f [inner, f, ... (5)] |
+| complex.cpp:65:12:65:12 | inner.f [f, a_] | complex.cpp:65:12:65:12 | f [a_] |
+| complex.cpp:65:12:65:12 | inner.f [f, b_] | complex.cpp:65:12:65:12 | f [b_] |
+| complex.cpp:65:12:65:12 | inner.f [f, b_] | complex.cpp:65:12:65:12 | f [b_] |
+| complex.cpp:65:12:65:12 | inner.f [inner, b_] | complex.cpp:74:7:74:8 | Argument 0 indirection [inner, b_] |
+| complex.cpp:65:12:65:12 | inner.f [inner, f, ... (3)] | complex.cpp:74:7:74:8 | Argument 0 indirection [inner, f, ... (3)] |
+| complex.cpp:65:12:65:12 | inner.f [inner, f, ... (5)] | complex.cpp:74:7:74:8 | Argument 0 indirection [inner, f, ... (5)] |
+| complex.cpp:65:12:65:12 | setB output argument [a_] | complex.cpp:65:12:65:12 | f [f, a_] |
 | complex.cpp:65:12:65:12 | setB output argument [a_] | complex.cpp:74:7:74:8 | Argument 0 indirection [a_] |
+| complex.cpp:65:12:65:12 | setB output argument [b_] | complex.cpp:65:12:65:12 | f [f, b_] |
 | complex.cpp:65:12:65:12 | setB output argument [b_] | complex.cpp:74:7:74:8 | Argument 0 indirection [b_] |
+| complex.cpp:65:12:65:12 | setB output argument [inner, f, ... (3)] | complex.cpp:65:12:65:12 | f [f, inner, ... (4)] |
+| complex.cpp:65:12:65:12 | setB output argument [inner, f, ... (3)] | complex.cpp:74:7:74:8 | Argument 0 indirection [inner, f, ... (3)] |
 | complex.cpp:65:19:65:28 | call to user_input | complex.cpp:65:12:65:12 | setB output argument [b_] |
 | complex.cpp:68:7:68:8 | Argument 0 indirection [a_] | complex.cpp:40:17:40:17 | *b [a_] |
+| complex.cpp:68:7:68:8 | Argument 0 indirection [inner, f, ... (3)] | complex.cpp:40:17:40:17 | *b [inner, f, ... (3)] |
 | complex.cpp:71:7:71:8 | Argument 0 indirection [b_] | complex.cpp:40:17:40:17 | *b [b_] |
+| complex.cpp:71:7:71:8 | Argument 0 indirection [inner, f, ... (3)] | complex.cpp:40:17:40:17 | *b [inner, f, ... (3)] |
 | complex.cpp:74:7:74:8 | Argument 0 indirection [a_] | complex.cpp:40:17:40:17 | *b [a_] |
 | complex.cpp:74:7:74:8 | Argument 0 indirection [b_] | complex.cpp:40:17:40:17 | *b [b_] |
+| complex.cpp:74:7:74:8 | Argument 0 indirection [inner, b_] | complex.cpp:40:17:40:17 | *b [inner, b_] |
+| complex.cpp:74:7:74:8 | Argument 0 indirection [inner, f, ... (3)] | complex.cpp:40:17:40:17 | *b [inner, f, ... (3)] |
+| complex.cpp:74:7:74:8 | Argument 0 indirection [inner, f, ... (5)] | complex.cpp:40:17:40:17 | *b [inner, f, ... (5)] |
 | constructors.cpp:26:15:26:15 | *f [a_] | constructors.cpp:28:10:28:10 | Argument -1 indirection [a_] |
 | constructors.cpp:26:15:26:15 | *f [b_] | constructors.cpp:28:10:28:10 | Argument -1 indirection [b_] |
 | constructors.cpp:26:15:26:15 | *f [b_] | constructors.cpp:29:10:29:10 | Argument -1 indirection [b_] |
@@ -172,32 +240,8 @@
 | simple.cpp:48:9:48:9 | Argument 0 indirection [b_] | simple.cpp:26:15:26:15 | *f [b_] |
 | simple.cpp:51:9:51:9 | Argument 0 indirection [a_] | simple.cpp:26:15:26:15 | *f [a_] |
 | simple.cpp:51:9:51:9 | Argument 0 indirection [b_] | simple.cpp:26:15:26:15 | *f [b_] |
-| simple.cpp:65:5:65:22 | Store [i] | simple.cpp:66:12:66:12 | Store [i] |
-| simple.cpp:65:11:65:20 | call to user_input | simple.cpp:65:5:65:22 | Store [i] |
-=======
-| by_reference.cpp:102:21:102:39 | Chi [inner_nested, a] | by_reference.cpp:110:27:110:27 | inner_nested.a [a] |
-| by_reference.cpp:102:21:102:39 | inner_nested [inner_nested, a] | by_reference.cpp:102:21:102:39 | Chi [inner_nested, a] |
-| by_reference.cpp:102:21:102:39 | taint_inner_a_ptr output argument [a] | by_reference.cpp:102:21:102:39 | inner_nested [inner_nested, a] |
-| by_reference.cpp:106:21:106:41 | Chi [inner_nested, a] | by_reference.cpp:114:29:114:29 | inner_nested.a [a] |
-| by_reference.cpp:106:21:106:41 | inner_nested [inner_nested, a] | by_reference.cpp:106:21:106:41 | Chi [inner_nested, a] |
-| by_reference.cpp:106:21:106:41 | taint_inner_a_ptr output argument [a] | by_reference.cpp:106:21:106:41 | inner_nested [inner_nested, a] |
-| by_reference.cpp:110:27:110:27 | a | by_reference.cpp:110:27:110:27 | a |
-| by_reference.cpp:110:27:110:27 | inner_nested.a [a] | by_reference.cpp:110:27:110:27 | a |
-| by_reference.cpp:114:29:114:29 | a | by_reference.cpp:114:29:114:29 | a |
-| by_reference.cpp:114:29:114:29 | inner_nested.a [a] | by_reference.cpp:114:29:114:29 | a |
-| by_reference.cpp:122:21:122:38 | Chi [inner_nested, a] | by_reference.cpp:130:27:130:27 | inner_nested.a [a] |
-| by_reference.cpp:122:21:122:38 | inner_nested [inner_nested, a] | by_reference.cpp:122:21:122:38 | Chi [inner_nested, a] |
-| by_reference.cpp:122:21:122:38 | taint_inner_a_ref output argument [a] | by_reference.cpp:122:21:122:38 | inner_nested [inner_nested, a] |
-| by_reference.cpp:126:21:126:40 | Chi [inner_nested, a] | by_reference.cpp:134:29:134:29 | inner_nested.a [a] |
-| by_reference.cpp:126:21:126:40 | inner_nested [inner_nested, a] | by_reference.cpp:126:21:126:40 | Chi [inner_nested, a] |
-| by_reference.cpp:126:21:126:40 | taint_inner_a_ref output argument [a] | by_reference.cpp:126:21:126:40 | inner_nested [inner_nested, a] |
-| by_reference.cpp:130:27:130:27 | a | by_reference.cpp:130:27:130:27 | a |
-| by_reference.cpp:130:27:130:27 | inner_nested.a [a] | by_reference.cpp:130:27:130:27 | a |
-| by_reference.cpp:134:29:134:29 | a | by_reference.cpp:134:29:134:29 | a |
-| by_reference.cpp:134:29:134:29 | inner_nested.a [a] | by_reference.cpp:134:29:134:29 | a |
 | simple.cpp:65:5:65:22 | i [i] | simple.cpp:66:12:66:12 | Store [i] |
 | simple.cpp:65:11:65:20 | call to user_input | simple.cpp:65:5:65:22 | i [i] |
->>>>>>> ae46a8d8
 | simple.cpp:66:12:66:12 | Store [i] | simple.cpp:67:13:67:13 | i |
 | simple.cpp:67:13:67:13 | i | simple.cpp:67:13:67:13 | i |
 | simple.cpp:83:9:83:28 | Store | simple.cpp:83:9:83:28 | f1 [f1] |
@@ -287,11 +331,13 @@
 | A.cpp:101:8:101:9 | Argument 0 indirection [a] | semmle.label | Argument 0 indirection [a] |
 | A.cpp:103:14:103:14 | *c [a] | semmle.label | *c [a] |
 | A.cpp:107:16:107:16 | a | semmle.label | a |
+| A.cpp:107:16:107:16 | a | semmle.label | a |
 | A.cpp:126:5:126:5 | Chi [c] | semmle.label | Chi [c] |
 | A.cpp:126:5:126:5 | set output argument [c] | semmle.label | set output argument [c] |
 | A.cpp:126:12:126:18 | new | semmle.label | new |
 | A.cpp:131:8:131:8 | Chi [c] | semmle.label | Chi [c] |
 | A.cpp:131:8:131:8 | f7 output argument [c] | semmle.label | f7 output argument [c] |
+| A.cpp:132:13:132:13 | c | semmle.label | c |
 | A.cpp:132:13:132:13 | c | semmle.label | c |
 | A.cpp:142:7:142:20 | Chi [c] | semmle.label | Chi [c] |
 | A.cpp:142:7:142:20 | Store | semmle.label | Store |
@@ -299,6 +345,7 @@
 | A.cpp:142:14:142:20 | new | semmle.label | new |
 | A.cpp:143:7:143:31 | Chi [b] | semmle.label | Chi [b] |
 | A.cpp:143:7:143:31 | Store | semmle.label | Store |
+| A.cpp:143:7:143:31 | b [b] | semmle.label | b [b] |
 | A.cpp:143:25:143:31 | new | semmle.label | new |
 | A.cpp:150:12:150:18 | new | semmle.label | new |
 | A.cpp:151:12:151:24 | Chi [b] | semmle.label | Chi [b] |
@@ -307,21 +354,26 @@
 | A.cpp:151:18:151:18 | D output argument [c] | semmle.label | D output argument [c] |
 | A.cpp:151:18:151:18 | b | semmle.label | b |
 | A.cpp:152:13:152:13 | b | semmle.label | b |
+| A.cpp:152:13:152:13 | b | semmle.label | b |
+| A.cpp:154:13:154:13 | c | semmle.label | c |
 | A.cpp:154:13:154:13 | c | semmle.label | c |
 | C.cpp:18:12:18:18 | C output argument [s1] | semmle.label | C output argument [s1] |
 | C.cpp:18:12:18:18 | C output argument [s3] | semmle.label | C output argument [s3] |
 | C.cpp:19:5:19:5 | Argument -1 indirection [s1] | semmle.label | Argument -1 indirection [s1] |
 | C.cpp:19:5:19:5 | Argument -1 indirection [s3] | semmle.label | Argument -1 indirection [s3] |
-| C.cpp:22:12:22:21 | Chi [s1] | semmle.label | Chi [s1] |
 | C.cpp:22:12:22:21 | Store | semmle.label | Store |
 | C.cpp:22:12:22:21 | new | semmle.label | new |
+| C.cpp:22:12:22:21 | s1 [s1] | semmle.label | s1 [s1] |
 | C.cpp:24:5:24:25 | Chi [s1] | semmle.label | Chi [s1] |
 | C.cpp:24:5:24:25 | Chi [s3] | semmle.label | Chi [s3] |
 | C.cpp:24:5:24:25 | Store | semmle.label | Store |
+| C.cpp:24:5:24:25 | s3 [s3] | semmle.label | s3 [s3] |
 | C.cpp:24:16:24:25 | new | semmle.label | new |
 | C.cpp:27:8:27:11 | *#this [s1] | semmle.label | *#this [s1] |
 | C.cpp:27:8:27:11 | *#this [s3] | semmle.label | *#this [s3] |
 | C.cpp:29:10:29:11 | s1 | semmle.label | s1 |
+| C.cpp:29:10:29:11 | s1 | semmle.label | s1 |
+| C.cpp:31:10:31:11 | s3 | semmle.label | s3 |
 | C.cpp:31:10:31:11 | s3 | semmle.label | s3 |
 | aliasing.cpp:9:3:9:22 | Chi [m1] | semmle.label | Chi [m1] |
 | aliasing.cpp:9:3:9:22 | Store | semmle.label | Store |
@@ -402,29 +454,75 @@
 | by_reference.cpp:130:27:130:27 | inner_nested.a [a] | semmle.label | inner_nested.a [a] |
 | by_reference.cpp:134:29:134:29 | a | semmle.label | a |
 | by_reference.cpp:134:29:134:29 | a | semmle.label | a |
-<<<<<<< HEAD
+| by_reference.cpp:134:29:134:29 | inner_nested.a [a] | semmle.label | inner_nested.a [a] |
 | complex.cpp:40:17:40:17 | *b [a_] | semmle.label | *b [a_] |
 | complex.cpp:40:17:40:17 | *b [b_] | semmle.label | *b [b_] |
+| complex.cpp:40:17:40:17 | *b [inner, b_] | semmle.label | *b [inner, b_] |
+| complex.cpp:40:17:40:17 | *b [inner, f, ... (3)] | semmle.label | *b [inner, f, ... (3)] |
+| complex.cpp:40:17:40:17 | *b [inner, f, ... (5)] | semmle.label | *b [inner, f, ... (5)] |
 | complex.cpp:51:16:51:16 | Argument -1 indirection [a_] | semmle.label | Argument -1 indirection [a_] |
 | complex.cpp:51:16:51:16 | Argument -1 indirection [b_] | semmle.label | Argument -1 indirection [b_] |
+| complex.cpp:51:16:51:16 | Argument -1 indirection [inner, f, ... (3)] | semmle.label | Argument -1 indirection [inner, f, ... (3)] |
+| complex.cpp:51:16:51:16 | Chi [inner, f, ... (3)] | semmle.label | Chi [inner, f, ... (3)] |
+| complex.cpp:51:16:51:16 | a output argument [a_] | semmle.label | a output argument [a_] |
 | complex.cpp:51:16:51:16 | a output argument [b_] | semmle.label | a output argument [b_] |
+| complex.cpp:51:16:51:16 | a output argument [inner, f, ... (3)] | semmle.label | a output argument [inner, f, ... (3)] |
+| complex.cpp:51:16:51:16 | f [a_] | semmle.label | f [a_] |
+| complex.cpp:51:16:51:16 | f [b_] | semmle.label | f [b_] |
+| complex.cpp:51:16:51:16 | f [f, a_] | semmle.label | f [f, a_] |
+| complex.cpp:51:16:51:16 | f [f, b_] | semmle.label | f [f, b_] |
+| complex.cpp:51:16:51:16 | f [inner, f, ... (3)] | semmle.label | f [inner, f, ... (3)] |
+| complex.cpp:51:16:51:16 | inner.f [b_] | semmle.label | inner.f [b_] |
+| complex.cpp:51:16:51:16 | inner.f [f, a_] | semmle.label | inner.f [f, a_] |
+| complex.cpp:51:16:51:16 | inner.f [f, b_] | semmle.label | inner.f [f, b_] |
+| complex.cpp:51:16:51:16 | inner.f [f, inner, ... (4)] | semmle.label | inner.f [f, inner, ... (4)] |
+| complex.cpp:51:16:51:16 | inner.f [inner, f, ... (3)] | semmle.label | inner.f [inner, f, ... (3)] |
 | complex.cpp:51:18:51:18 | call to a | semmle.label | call to a |
 | complex.cpp:52:16:52:16 | Argument -1 indirection [b_] | semmle.label | Argument -1 indirection [b_] |
+| complex.cpp:52:16:52:16 | f [b_] | semmle.label | f [b_] |
+| complex.cpp:52:16:52:16 | inner.f [f, b_] | semmle.label | inner.f [f, b_] |
 | complex.cpp:52:18:52:18 | call to b | semmle.label | call to b |
+| complex.cpp:62:12:62:12 | f [f, a_] | semmle.label | f [f, a_] |
+| complex.cpp:62:12:62:12 | inner.f [inner, f, ... (3)] | semmle.label | inner.f [inner, f, ... (3)] |
 | complex.cpp:62:12:62:12 | setA output argument [a_] | semmle.label | setA output argument [a_] |
 | complex.cpp:62:19:62:28 | call to user_input | semmle.label | call to user_input |
+| complex.cpp:63:12:63:12 | f [f, b_] | semmle.label | f [f, b_] |
+| complex.cpp:63:12:63:12 | inner.f [inner, f, ... (3)] | semmle.label | inner.f [inner, f, ... (3)] |
 | complex.cpp:63:12:63:12 | setB output argument [b_] | semmle.label | setB output argument [b_] |
 | complex.cpp:63:19:63:28 | call to user_input | semmle.label | call to user_input |
+| complex.cpp:64:12:64:12 | Chi [inner, f, ... (3)] | semmle.label | Chi [inner, f, ... (3)] |
+| complex.cpp:64:12:64:12 | f [f, a_] | semmle.label | f [f, a_] |
+| complex.cpp:64:12:64:12 | inner.f [inner, f, ... (3)] | semmle.label | inner.f [inner, f, ... (3)] |
 | complex.cpp:64:12:64:12 | setA output argument [a_] | semmle.label | setA output argument [a_] |
 | complex.cpp:64:19:64:28 | call to user_input | semmle.label | call to user_input |
 | complex.cpp:65:12:65:12 | Argument -1 indirection [a_] | semmle.label | Argument -1 indirection [a_] |
+| complex.cpp:65:12:65:12 | Argument -1 indirection [b_] | semmle.label | Argument -1 indirection [b_] |
+| complex.cpp:65:12:65:12 | Argument -1 indirection [inner, f, ... (3)] | semmle.label | Argument -1 indirection [inner, f, ... (3)] |
+| complex.cpp:65:12:65:12 | f [a_] | semmle.label | f [a_] |
+| complex.cpp:65:12:65:12 | f [b_] | semmle.label | f [b_] |
+| complex.cpp:65:12:65:12 | f [b_] | semmle.label | f [b_] |
+| complex.cpp:65:12:65:12 | f [f, a_] | semmle.label | f [f, a_] |
+| complex.cpp:65:12:65:12 | f [f, b_] | semmle.label | f [f, b_] |
+| complex.cpp:65:12:65:12 | f [f, inner, ... (4)] | semmle.label | f [f, inner, ... (4)] |
+| complex.cpp:65:12:65:12 | inner.f [f, a_] | semmle.label | inner.f [f, a_] |
+| complex.cpp:65:12:65:12 | inner.f [f, b_] | semmle.label | inner.f [f, b_] |
+| complex.cpp:65:12:65:12 | inner.f [f, b_] | semmle.label | inner.f [f, b_] |
+| complex.cpp:65:12:65:12 | inner.f [inner, b_] | semmle.label | inner.f [inner, b_] |
+| complex.cpp:65:12:65:12 | inner.f [inner, f, ... (3)] | semmle.label | inner.f [inner, f, ... (3)] |
+| complex.cpp:65:12:65:12 | inner.f [inner, f, ... (5)] | semmle.label | inner.f [inner, f, ... (5)] |
 | complex.cpp:65:12:65:12 | setB output argument [a_] | semmle.label | setB output argument [a_] |
 | complex.cpp:65:12:65:12 | setB output argument [b_] | semmle.label | setB output argument [b_] |
+| complex.cpp:65:12:65:12 | setB output argument [inner, f, ... (3)] | semmle.label | setB output argument [inner, f, ... (3)] |
 | complex.cpp:65:19:65:28 | call to user_input | semmle.label | call to user_input |
 | complex.cpp:68:7:68:8 | Argument 0 indirection [a_] | semmle.label | Argument 0 indirection [a_] |
+| complex.cpp:68:7:68:8 | Argument 0 indirection [inner, f, ... (3)] | semmle.label | Argument 0 indirection [inner, f, ... (3)] |
 | complex.cpp:71:7:71:8 | Argument 0 indirection [b_] | semmle.label | Argument 0 indirection [b_] |
+| complex.cpp:71:7:71:8 | Argument 0 indirection [inner, f, ... (3)] | semmle.label | Argument 0 indirection [inner, f, ... (3)] |
 | complex.cpp:74:7:74:8 | Argument 0 indirection [a_] | semmle.label | Argument 0 indirection [a_] |
 | complex.cpp:74:7:74:8 | Argument 0 indirection [b_] | semmle.label | Argument 0 indirection [b_] |
+| complex.cpp:74:7:74:8 | Argument 0 indirection [inner, b_] | semmle.label | Argument 0 indirection [inner, b_] |
+| complex.cpp:74:7:74:8 | Argument 0 indirection [inner, f, ... (3)] | semmle.label | Argument 0 indirection [inner, f, ... (3)] |
+| complex.cpp:74:7:74:8 | Argument 0 indirection [inner, f, ... (5)] | semmle.label | Argument 0 indirection [inner, f, ... (5)] |
 | constructors.cpp:26:15:26:15 | *f [a_] | semmle.label | *f [a_] |
 | constructors.cpp:26:15:26:15 | *f [b_] | semmle.label | *f [b_] |
 | constructors.cpp:28:10:28:10 | Argument -1 indirection [a_] | semmle.label | Argument -1 indirection [a_] |
@@ -467,11 +565,7 @@
 | simple.cpp:48:9:48:9 | Argument 0 indirection [b_] | semmle.label | Argument 0 indirection [b_] |
 | simple.cpp:51:9:51:9 | Argument 0 indirection [a_] | semmle.label | Argument 0 indirection [a_] |
 | simple.cpp:51:9:51:9 | Argument 0 indirection [b_] | semmle.label | Argument 0 indirection [b_] |
-| simple.cpp:65:5:65:22 | Store [i] | semmle.label | Store [i] |
-=======
-| by_reference.cpp:134:29:134:29 | inner_nested.a [a] | semmle.label | inner_nested.a [a] |
 | simple.cpp:65:5:65:22 | i [i] | semmle.label | i [i] |
->>>>>>> ae46a8d8
 | simple.cpp:65:11:65:20 | call to user_input | semmle.label | call to user_input |
 | simple.cpp:66:12:66:12 | Store [i] | semmle.label | Store [i] |
 | simple.cpp:67:13:67:13 | i | semmle.label | i |
@@ -575,8 +669,12 @@
 | by_reference.cpp:130:27:130:27 | a | by_reference.cpp:88:13:88:22 | call to user_input | by_reference.cpp:130:27:130:27 | a | a flows from $@ | by_reference.cpp:88:13:88:22 | call to user_input | call to user_input |
 | by_reference.cpp:134:29:134:29 | a | by_reference.cpp:88:13:88:22 | call to user_input | by_reference.cpp:134:29:134:29 | a | a flows from $@ | by_reference.cpp:88:13:88:22 | call to user_input | call to user_input |
 | complex.cpp:51:18:51:18 | call to a | complex.cpp:62:19:62:28 | call to user_input | complex.cpp:51:18:51:18 | call to a | call to a flows from $@ | complex.cpp:62:19:62:28 | call to user_input | call to user_input |
+| complex.cpp:51:18:51:18 | call to a | complex.cpp:63:19:63:28 | call to user_input | complex.cpp:51:18:51:18 | call to a | call to a flows from $@ | complex.cpp:63:19:63:28 | call to user_input | call to user_input |
 | complex.cpp:51:18:51:18 | call to a | complex.cpp:64:19:64:28 | call to user_input | complex.cpp:51:18:51:18 | call to a | call to a flows from $@ | complex.cpp:64:19:64:28 | call to user_input | call to user_input |
+| complex.cpp:51:18:51:18 | call to a | complex.cpp:65:19:65:28 | call to user_input | complex.cpp:51:18:51:18 | call to a | call to a flows from $@ | complex.cpp:65:19:65:28 | call to user_input | call to user_input |
+| complex.cpp:52:18:52:18 | call to b | complex.cpp:62:19:62:28 | call to user_input | complex.cpp:52:18:52:18 | call to b | call to b flows from $@ | complex.cpp:62:19:62:28 | call to user_input | call to user_input |
 | complex.cpp:52:18:52:18 | call to b | complex.cpp:63:19:63:28 | call to user_input | complex.cpp:52:18:52:18 | call to b | call to b flows from $@ | complex.cpp:63:19:63:28 | call to user_input | call to user_input |
+| complex.cpp:52:18:52:18 | call to b | complex.cpp:64:19:64:28 | call to user_input | complex.cpp:52:18:52:18 | call to b | call to b flows from $@ | complex.cpp:64:19:64:28 | call to user_input | call to user_input |
 | complex.cpp:52:18:52:18 | call to b | complex.cpp:65:19:65:28 | call to user_input | complex.cpp:52:18:52:18 | call to b | call to b flows from $@ | complex.cpp:65:19:65:28 | call to user_input | call to user_input |
 | constructors.cpp:28:12:28:12 | call to a | constructors.cpp:34:11:34:20 | call to user_input | constructors.cpp:28:12:28:12 | call to a | call to a flows from $@ | constructors.cpp:34:11:34:20 | call to user_input | call to user_input |
 | constructors.cpp:28:12:28:12 | call to a | constructors.cpp:36:11:36:20 | call to user_input | constructors.cpp:28:12:28:12 | call to a | call to a flows from $@ | constructors.cpp:36:11:36:20 | call to user_input | call to user_input |
