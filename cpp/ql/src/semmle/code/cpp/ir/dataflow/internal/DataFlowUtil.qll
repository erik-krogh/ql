/**
 * Provides C++-specific definitions for use in the data flow library.
 */

private import cpp
// The `ValueNumbering` library has to be imported right after `cpp` to ensure
// that the cached IR gets the same checksum here as it does in queries that use
// `ValueNumbering` without `DataFlow`.
private import semmle.code.cpp.ir.ValueNumbering
private import semmle.code.cpp.ir.IR
private import semmle.code.cpp.controlflow.IRGuards
private import semmle.code.cpp.models.interfaces.DataFlow

private newtype TIRDataFlowNode =
  TInstructionNode(Instruction i) or
  TVariableNode(Variable var)

/**
 * A node in a data flow graph.
 *
 * A node can be either an expression, a parameter, or an uninitialized local
 * variable. Such nodes are created with `DataFlow::exprNode`,
 * `DataFlow::parameterNode`, and `DataFlow::uninitializedNode` respectively.
 */
class Node extends TIRDataFlowNode {
  /**
   * INTERNAL: Do not use.
   */
  Declaration getEnclosingCallable() { none() } // overridden in subclasses

  /** Gets the function to which this node belongs, if any. */
  Function getFunction() { none() } // overridden in subclasses

  /** Gets the type of this node. */
  Type getType() { none() } // overridden in subclasses

  /** Gets the instruction corresponding to this node, if any. */
  Instruction asInstruction() { result = this.(InstructionNode).getInstruction() }

  /**
   * Gets the non-conversion expression corresponding to this node, if any. If
   * this node strictly (in the sense of `asConvertedExpr`) corresponds to a
   * `Conversion`, then the result is that `Conversion`'s non-`Conversion` base
   * expression.
   */
  Expr asExpr() { result = this.(ExprNode).getExpr() }

  /**
   * Gets the expression corresponding to this node, if any. The returned
   * expression may be a `Conversion`.
   */
  Expr asConvertedExpr() { result = this.(ExprNode).getConvertedExpr() }

  /** Gets the argument that defines this `DefinitionByReferenceNode`, if any. */
  Expr asDefiningArgument() { result = this.(DefinitionByReferenceNode).getArgument() }

  /** Gets the positional parameter corresponding to this node, if any. */
  Parameter asParameter() { result = this.(ExplicitParameterNode).getParameter() }

  /**
   * Gets the variable corresponding to this node, if any. This can be used for
   * modelling flow in and out of global variables.
   */
  Variable asVariable() { result = this.(VariableNode).getVariable() }

  /**
   * Gets the expression that is partially defined by this node, if any.
   *
   * Partial definitions are created for field stores (`x.y = taint();` is a partial
   * definition of `x`), and for calls that may change the value of an object (so
   * `x.set(taint())` is a partial definition of `x`, and `transfer(&x, taint())` is
   * a partial definition of `&x`).
   */
  Expr asPartialDefinition() { result = this.(PartialDefinitionNode).getDefinedExpr() }

  /**
   * DEPRECATED: See UninitializedNode.
   *
   * Gets the uninitialized local variable corresponding to this node, if
   * any.
   */
  LocalVariable asUninitialized() { none() }

  /**
   * Gets an upper bound on the type of this node.
   */
  Type getTypeBound() { result = getType() }

  /** Gets the location of this element. */
  Location getLocation() { none() } // overridden by subclasses

  /**
   * Holds if this element is at the specified location.
   * The location spans column `startcolumn` of line `startline` to
   * column `endcolumn` of line `endline` in file `filepath`.
   * For more information, see
   * [Locations](https://help.semmle.com/QL/learn-ql/ql/locations.html).
   */
  predicate hasLocationInfo(
    string filepath, int startline, int startcolumn, int endline, int endcolumn
  ) {
    this.getLocation().hasLocationInfo(filepath, startline, startcolumn, endline, endcolumn)
  }

  /** Gets a textual representation of this element. */
  string toString() { none() } // overridden by subclasses
}

/**
 * An instruction, viewed as a node in a data flow graph.
 */
class InstructionNode extends Node, TInstructionNode {
  Instruction instr;

  InstructionNode() { this = TInstructionNode(instr) }

  /** Gets the instruction corresponding to this node. */
  Instruction getInstruction() { result = instr }

  override Declaration getEnclosingCallable() { result = this.getFunction() }

  override Function getFunction() { result = instr.getEnclosingFunction() }

  override Type getType() { result = instr.getResultType() }

  override Location getLocation() { result = instr.getLocation() }

  override string toString() {
    // This predicate is overridden in subclasses. This default implementation
    // does not use `Instruction.toString` because that's expensive to compute.
    result = this.getInstruction().getOpcode().toString()
  }
}

/**
 * An expression, viewed as a node in a data flow graph.
 */
class ExprNode extends InstructionNode {
  ExprNode() { exists(instr.getConvertedResultExpression()) }

  /**
   * Gets the non-conversion expression corresponding to this node, if any. If
   * this node strictly (in the sense of `getConvertedExpr`) corresponds to a
   * `Conversion`, then the result is that `Conversion`'s non-`Conversion` base
   * expression.
   */
  Expr getExpr() { result = instr.getUnconvertedResultExpression() }

  /**
   * Gets the expression corresponding to this node, if any. The returned
   * expression may be a `Conversion`.
   */
  Expr getConvertedExpr() { result = instr.getConvertedResultExpression() }

  override string toString() { result = this.asConvertedExpr().toString() }
}

/**
 * INTERNAL: do not use. Translates a parameter/argument index into a negative
 * number that denotes the index of its side effect (pointer indirection).
 */
bindingset[index]
int getArgumentPosOfSideEffect(int index) {
  // -1 -> -2
  //  0 -> -3
  //  1 -> -4
  // ...
  result = -3 - index
}

/**
 * The value of a parameter at function entry, viewed as a node in a data
 * flow graph. This includes both explicit parameters such as `x` in `f(x)`
 * and implicit parameters such as `this` in `x.f()`.
 *
 * To match a specific kind of parameter, consider using one of the subclasses
 * `ExplicitParameterNode`, `ThisParameterNode`, or
 * `ParameterIndirectionNode`.
 */
class ParameterNode extends InstructionNode {
<<<<<<< HEAD
  ParameterNode() {
    // To avoid making this class abstract, we enumerate its values here
    instr instanceof InitializeParameterInstruction
    or
    instr instanceof InitializeThisInstruction
    or
    instr instanceof InitializeIndirectionInstruction
  }
=======
  override InitializeParameterInstruction instr;
>>>>>>> e7800d46

  /**
   * Holds if this node is the parameter of `f` at the specified position. The
   * implicit `this` parameter is considered to have position `-1`, and
   * pointer-indirection parameters are at further negative positions.
   */
  predicate isParameterOf(Function f, int pos) { none() } // overridden by subclasses
}

<<<<<<< HEAD
/** An explicit positional parameter, not including `this` or `...`. */
class ExplicitParameterNode extends ParameterNode {
  override InitializeParameterInstruction instr;
=======
/**
 * The value of a parameter at function entry, viewed as a node in a data
 * flow graph.
 */
private class ExplicitParameterNode extends ParameterNode {
  ExplicitParameterNode() { exists(instr.getParameter()) }
>>>>>>> e7800d46

  override predicate isParameterOf(Function f, int pos) {
    f.getParameter(pos) = instr.getParameter()
  }

  /** Gets the `Parameter` associated with this node. */
  Parameter getParameter() { result = instr.getParameter() }

  override string toString() { result = instr.getParameter().toString() }
}

<<<<<<< HEAD
/** An implicit `this` parameter. */
class ThisParameterNode extends ParameterNode {
  override InitializeThisInstruction instr;
=======
private class ThisParameterNode extends ParameterNode {
  ThisParameterNode() { instr.getIRVariable() instanceof IRThisVariable }
>>>>>>> e7800d46

  override predicate isParameterOf(Function f, int pos) {
    pos = -1 and instr.getEnclosingFunction() = f
  }

  override string toString() { result = "this" }
}

/** A virtual parameter to model the pointed-to object of a pointer parameter. */
class ParameterIndirectionNode extends ParameterNode {
  override InitializeIndirectionInstruction instr;

  override predicate isParameterOf(Function f, int pos) {
    exists(int index |
      f.getParameter(index) = instr.getParameter() and
      pos = getArgumentPosOfSideEffect(index)
    )
  }

  /** Gets the `Parameter` associated with this node. */
  Parameter getParameter() { result = instr.getParameter() }

  override string toString() { result = "*" + this.getParameter().toString() }
}

/**
 * DEPRECATED: Data flow was never an accurate way to determine what
 * expressions might be uninitialized. It errs on the side of saying that
 * everything is uninitialized, and this is even worse in the IR because the IR
 * doesn't use syntactic hints to rule out variables that are definitely
 * initialized.
 *
 * The value of an uninitialized local variable, viewed as a node in a data
 * flow graph.
 */
deprecated class UninitializedNode extends Node {
  UninitializedNode() { none() }

  LocalVariable getLocalVariable() { none() }
}

/**
 * A node associated with an object after an operation that might have
 * changed its state.
 *
 * This can be either the argument to a callable after the callable returns
 * (which might have mutated the argument), or the qualifier of a field after
 * an update to the field.
 *
 * Nodes corresponding to AST elements, for example `ExprNode`, usually refer
 * to the value before the update with the exception of `ClassInstanceExpr`,
 * which represents the value after the constructor has run.
 *
 * This class exists to match the interface used by Java. There are currently no non-abstract
 * classes that extend it. When we implement field flow, we can revisit this.
 */
abstract class PostUpdateNode extends InstructionNode {
  /**
   * Gets the node before the state update.
   */
  abstract Node getPreUpdateNode();
}

/**
 * The base class for nodes that perform "partial definitions".
 *
 * In contrast to a normal "definition", which provides a new value for
 * something, a partial definition is an expression that may affect a
 * value, but does not necessarily replace it entirely. For example:
 * ```
 * x.y = 1; // a partial definition of the object `x`.
 * x.y.z = 1; // a partial definition of the object `x.y`.
 * x.setY(1); // a partial definition of the object `x`.
 * setY(&x); // a partial definition of the object `x`.
 * ```
 */
abstract private class PartialDefinitionNode extends PostUpdateNode, TInstructionNode {
  abstract Expr getDefinedExpr();
}

private class ExplicitFieldStoreQualifierNode extends PartialDefinitionNode {
  override ChiInstruction instr;
  FieldAddressInstruction field;

  ExplicitFieldStoreQualifierNode() {
    not instr.isResultConflated() and
    exists(StoreInstruction store |
      instr.getPartial() = store and field = store.getDestinationAddress()
    )
  }

  // There might be multiple `ChiInstructions` that has a particular instruction as
  // the total operand - so this definition gives consistency errors in
  // DataFlowImplConsistency::Consistency. However, it's not clear what (if any) implications
  // this consistency failure has.
  override Node getPreUpdateNode() { result.asInstruction() = instr.getTotal() }

  override Expr getDefinedExpr() {
    result = field.getObjectAddress().getUnconvertedResultExpression()
  }
}

/**
 * Not every store instruction generates a chi instruction that we can attach a PostUpdateNode to.
 * For instance, an update to a field of a struct containing only one field. For these cases we
 * attach the PostUpdateNode to the store instruction. There's no obvious pre update node for this case
 * (as the entire memory is updated), so `getPreUpdateNode` is implemented as `none()`.
 */
private class ExplicitSingleFieldStoreQualifierNode extends PartialDefinitionNode {
  override StoreInstruction instr;
  FieldAddressInstruction field;

  ExplicitSingleFieldStoreQualifierNode() {
    field = instr.getDestinationAddress() and
    not exists(ChiInstruction chi | chi.getPartial() = instr)
  }

  override Node getPreUpdateNode() { none() }

  override Expr getDefinedExpr() {
    result = field.getObjectAddress().getUnconvertedResultExpression()
  }
}

/**
 * A node that represents the value of a variable after a function call that
 * may have changed the variable because it's passed by reference.
 *
 * A typical example would be a call `f(&x)`. Firstly, there will be flow into
 * `x` from previous definitions of `x`. Secondly, there will be a
 * `DefinitionByReferenceNode` to represent the value of `x` after the call has
 * returned. This node will have its `getArgument()` equal to `&x` and its
 * `getVariableAccess()` equal to `x`.
 */
class DefinitionByReferenceNode extends InstructionNode {
  override WriteSideEffectInstruction instr;

  /** Gets the argument corresponding to this node. */
  Expr getArgument() {
    result =
      instr
          .getPrimaryInstruction()
          .(CallInstruction)
          .getPositionalArgument(instr.getIndex())
          .getUnconvertedResultExpression()
    or
    result =
      instr
          .getPrimaryInstruction()
          .(CallInstruction)
          .getThisArgument()
          .getUnconvertedResultExpression() and
    instr.getIndex() = -1
  }

  /** Gets the parameter through which this value is assigned. */
  Parameter getParameter() {
    exists(CallInstruction ci | result = ci.getStaticCallTarget().getParameter(instr.getIndex()))
  }

  override string toString() {
    // This string should be unique enough to be helpful but common enough to
    // avoid storing too many different strings.
    result =
      instr.getPrimaryInstruction().(CallInstruction).getStaticCallTarget().getName() +
        " output argument"
    or
    not exists(instr.getPrimaryInstruction().(CallInstruction).getStaticCallTarget()) and
    result = "output argument"
  }
}

/**
 * A `Node` corresponding to a variable in the program, as opposed to the
 * value of that variable at some particular point. This can be used for
 * modelling flow in and out of global variables.
 */
class VariableNode extends Node, TVariableNode {
  Variable v;

  VariableNode() { this = TVariableNode(v) }

  /** Gets the variable corresponding to this node. */
  Variable getVariable() { result = v }

  override Function getFunction() { none() }

  override Declaration getEnclosingCallable() {
    // When flow crosses from one _enclosing callable_ to another, the
    // interprocedural data-flow library discards call contexts and inserts a
    // node in the big-step relation used for human-readable path explanations.
    // Therefore we want a distinct enclosing callable for each `VariableNode`,
    // and that can be the `Variable` itself.
    result = v
  }

  override Type getType() { result = v.getType() }

  override Location getLocation() { result = v.getLocation() }

  override string toString() { result = v.toString() }
}

/**
 * Gets the node corresponding to `instr`.
 */
InstructionNode instructionNode(Instruction instr) { result.getInstruction() = instr }

/**
 * Gets the `Node` corresponding to a definition by reference of the variable
 * that is passed as `argument` of a call.
 */
DefinitionByReferenceNode definitionByReferenceNode(Expr e) { result.getArgument() = e }

/**
 * Gets a `Node` corresponding to `e` or any of its conversions. There is no
 * result if `e` is a `Conversion`.
 */
ExprNode exprNode(Expr e) { result.getExpr() = e }

/**
 * Gets the `Node` corresponding to `e`, if any. Here, `e` may be a
 * `Conversion`.
 */
ExprNode convertedExprNode(Expr e) { result.getConvertedExpr() = e }

/**
 * Gets the `Node` corresponding to the value of `p` at function entry.
 */
ExplicitParameterNode parameterNode(Parameter p) { result.getParameter() = p }

/** Gets the `VariableNode` corresponding to the variable `v`. */
VariableNode variableNode(Variable v) { result.getVariable() = v }

/**
 * DEPRECATED: See UninitializedNode.
 *
 * Gets the `Node` corresponding to the value of an uninitialized local
 * variable `v`.
 */
Node uninitializedNode(LocalVariable v) { none() }

/**
 * Holds if data flows from `nodeFrom` to `nodeTo` in exactly one local
 * (intra-procedural) step.
 */
predicate localFlowStep(Node nodeFrom, Node nodeTo) { simpleLocalFlowStep(nodeFrom, nodeTo) }

/**
 * INTERNAL: do not use.
 *
 * This is the local flow predicate that's used as a building block in global
 * data flow. It may have less flow than the `localFlowStep` predicate.
 */
predicate simpleLocalFlowStep(Node nodeFrom, Node nodeTo) {
  simpleInstructionLocalFlowStep(nodeFrom.asInstruction(), nodeTo.asInstruction())
}

pragma[noinline]
private predicate getFieldSizeOfClass(Class c, Type type, int size) {
  exists(Field f |
    f.getDeclaringType() = c and
    f.getType() = type and
    type.getSize() = size
  )
}

cached
private predicate simpleInstructionLocalFlowStep(Instruction iFrom, Instruction iTo) {
  iTo.(CopyInstruction).getSourceValue() = iFrom
  or
  iTo.(PhiInstruction).getAnOperand().getDef() = iFrom
  or
  // A read side effect is almost never exact since we don't know exactly how
  // much memory the callee will read.
  iTo.(ReadSideEffectInstruction).getSideEffectOperand().getAnyDef() = iFrom and
  not iFrom.isResultConflated()
  or
  // Loading a single `int` from an `int *` parameter is not an exact load since
  // the parameter may point to an entire array rather than a single `int`. The
  // following rule ensures that any flow going into the
  // `InitializeIndirectionInstruction`, even if it's for a different array
  // element, will propagate to a load of the first element.
  //
  // Since we're linking `InitializeIndirectionInstruction` and
  // `LoadInstruction` together directly, this rule will break if there's any
  // reassignment of the parameter indirection, including a conditional one that
  // leads to a phi node.
  exists(InitializeIndirectionInstruction init |
    iFrom = init and
    iTo.(LoadInstruction).getSourceValueOperand().getAnyDef() = init and
    // Check that the types match. Otherwise we can get flow from an object to
    // its fields, which leads to field conflation when there's flow from other
    // fields to the object elsewhere.
    init.getParameter().getType().getUnspecifiedType().(DerivedType).getBaseType() =
      iTo.getResultType().getUnspecifiedType()
  )
  or
  // Treat all conversions as flow, even conversions between different numeric types.
  iTo.(ConvertInstruction).getUnary() = iFrom
  or
  iTo.(CheckedConvertOrNullInstruction).getUnary() = iFrom
  or
  iTo.(InheritanceConversionInstruction).getUnary() = iFrom
  or
  // A chi instruction represents a point where a new value (the _partial_
  // operand) may overwrite an old value (the _total_ operand), but the alias
  // analysis couldn't determine that it surely will overwrite every bit of it or
  // that it surely will overwrite no bit of it.
  //
  // By allowing flow through the total operand, we ensure that flow is not lost
  // due to shortcomings of the alias analysis. We may get false flow in cases
  // where the data is indeed overwritten.
  //
  // Flow through the partial operand belongs in the taint-tracking libraries
  // for now.
  iTo.getAnOperand().(ChiTotalOperand).getDef() = iFrom
  or
  // Add flow from write side-effects to non-conflated chi instructions through their
  // partial operands. From there, a `readStep` will find subsequent reads of that field.
  // Consider the following example:
  // ```
  // void setX(Point* p, int new_x) {
  //   p->x = new_x;
  // }
  // ...
  // setX(&p, taint());
  // ```
  // Here, a `WriteSideEffectInstruction` will provide a new definition for `p->x` after the call to
  // `setX`, which will be melded into `p` through a chi instruction.
  exists(ChiInstruction chi | chi = iTo |
    chi.getPartialOperand().getDef() = iFrom.(WriteSideEffectInstruction) and
    not chi.isResultConflated()
  )
  or
  // Flow from stores to structs with a single field to a load of that field.
  iTo.(LoadInstruction).getSourceValueOperand().getAnyDef() = iFrom and
  exists(int size, Type type |
    type = iFrom.getResultType() and
    iTo.getResultType().getSize() = size and
    getFieldSizeOfClass(iTo.getResultType(), type, size)
  )
  or
  // Flow through modeled functions
  modelFlow(iFrom, iTo)
}

private predicate modelFlow(Instruction iFrom, Instruction iTo) {
  exists(
    CallInstruction call, DataFlowFunction func, FunctionInput modelIn, FunctionOutput modelOut
  |
    call.getStaticCallTarget() = func and
    func.hasDataFlow(modelIn, modelOut)
  |
    (
      modelOut.isReturnValue() and
      iTo = call
      or
      // TODO: Add write side effects for return values
      modelOut.isReturnValueDeref() and
      iTo = call
      or
      exists(int index, WriteSideEffectInstruction outNode |
        modelOut.isParameterDeref(index) and
        iTo = outNode and
        outNode = getSideEffectFor(call, index)
      )
      // TODO: add write side effects for qualifiers
    ) and
    (
      exists(int index |
        modelIn.isParameter(index) and
        iFrom = call.getPositionalArgument(index)
      )
      or
      exists(int index, ReadSideEffectInstruction read |
        modelIn.isParameterDeref(index) and
        read = getSideEffectFor(call, index) and
        iFrom = read.getSideEffectOperand().getAnyDef()
      )
      or
      modelIn.isQualifierAddress() and
      iFrom = call.getThisArgument()
      // TODO: add read side effects for qualifiers
    )
  )
}

/**
 * Holds if the result is a side effect for instruction `call` on argument
 * index `argument`. This helper predicate makes it easy to join on both of
 * these columns at once, avoiding pathological join orders in case the
 * argument index should get joined first.
 */
pragma[noinline]
SideEffectInstruction getSideEffectFor(CallInstruction call, int argument) {
  call = result.getPrimaryInstruction() and
  argument = result.(IndexedInstruction).getIndex()
}

/**
 * Holds if data flows from `source` to `sink` in zero or more local
 * (intra-procedural) steps.
 */
predicate localFlow(Node source, Node sink) { localFlowStep*(source, sink) }

/**
 * Holds if data can flow from `i1` to `i2` in zero or more
 * local (intra-procedural) steps.
 */
predicate localInstructionFlow(Instruction e1, Instruction e2) {
  localFlow(instructionNode(e1), instructionNode(e2))
}

/**
 * Holds if data can flow from `e1` to `e2` in zero or more
 * local (intra-procedural) steps.
 */
predicate localExprFlow(Expr e1, Expr e2) { localFlow(exprNode(e1), exprNode(e2)) }

/**
 * A guard that validates some instruction.
 *
 * To use this in a configuration, extend the class and provide a
 * characteristic predicate precisely specifying the guard, and override
 * `checks` to specify what is being validated and in which branch.
 *
 * It is important that all extending classes in scope are disjoint.
 */
class BarrierGuard extends IRGuardCondition {
  /** Override this predicate to hold if this guard validates `instr` upon evaluating to `b`. */
  abstract predicate checks(Instruction instr, boolean b);

  /** Gets a node guarded by this guard. */
  final Node getAGuardedNode() {
    exists(ValueNumber value, boolean edge |
      result.asInstruction() = value.getAnInstruction() and
      this.checks(value.getAnInstruction(), edge) and
      this.controls(result.asInstruction().getBlock(), edge)
    )
  }
}<|MERGE_RESOLUTION|>--- conflicted
+++ resolved
@@ -178,18 +178,12 @@
  * `ParameterIndirectionNode`.
  */
 class ParameterNode extends InstructionNode {
-<<<<<<< HEAD
   ParameterNode() {
     // To avoid making this class abstract, we enumerate its values here
     instr instanceof InitializeParameterInstruction
     or
-    instr instanceof InitializeThisInstruction
-    or
     instr instanceof InitializeIndirectionInstruction
   }
-=======
-  override InitializeParameterInstruction instr;
->>>>>>> e7800d46
 
   /**
    * Holds if this node is the parameter of `f` at the specified position. The
@@ -199,18 +193,11 @@
   predicate isParameterOf(Function f, int pos) { none() } // overridden by subclasses
 }
 
-<<<<<<< HEAD
 /** An explicit positional parameter, not including `this` or `...`. */
-class ExplicitParameterNode extends ParameterNode {
+private class ExplicitParameterNode extends ParameterNode {
   override InitializeParameterInstruction instr;
-=======
-/**
- * The value of a parameter at function entry, viewed as a node in a data
- * flow graph.
- */
-private class ExplicitParameterNode extends ParameterNode {
+
   ExplicitParameterNode() { exists(instr.getParameter()) }
->>>>>>> e7800d46
 
   override predicate isParameterOf(Function f, int pos) {
     f.getParameter(pos) = instr.getParameter()
@@ -222,14 +209,11 @@
   override string toString() { result = instr.getParameter().toString() }
 }
 
-<<<<<<< HEAD
 /** An implicit `this` parameter. */
 class ThisParameterNode extends ParameterNode {
-  override InitializeThisInstruction instr;
-=======
-private class ThisParameterNode extends ParameterNode {
+  override InitializeParameterInstruction instr;
+
   ThisParameterNode() { instr.getIRVariable() instanceof IRThisVariable }
->>>>>>> e7800d46
 
   override predicate isParameterOf(Function f, int pos) {
     pos = -1 and instr.getEnclosingFunction() = f
@@ -244,15 +228,16 @@
 
   override predicate isParameterOf(Function f, int pos) {
     exists(int index |
-      f.getParameter(index) = instr.getParameter() and
+      f.getParameter(index) = instr.getParameter()
+      or
+      index = -1 and
+      instr.getIRVariable().(IRThisVariable).getEnclosingFunction() = f
+    |
       pos = getArgumentPosOfSideEffect(index)
     )
   }
 
-  /** Gets the `Parameter` associated with this node. */
-  Parameter getParameter() { result = instr.getParameter() }
-
-  override string toString() { result = "*" + this.getParameter().toString() }
+  override string toString() { result = "*" + instr.getIRVariable().toString() }
 }
 
 /**
